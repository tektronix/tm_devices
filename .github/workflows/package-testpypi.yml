---
# Upload to Test PyPI on every push to main
name: Publish to TestPyPI
on:
  push:
    branches: [main]
concurrency:
  group: pypi
jobs:
  test-pypi-build:
    name: Build package with unique version for test.pypi.org
    if: github.repository == 'tektronix/tm_devices'
    runs-on: ubuntu-latest
    steps:
      - uses: actions/checkout@v4
        with:
          fetch-depth: 0
      - name: Set up Python
        uses: actions/setup-python@v5
        with:
          python-version: x
          check-latest: true
      - name: Install workflow dependencies
        run: pip install poetry-core tomli tomli_w requests
      - name: Create unique package version
        id: create-version
        run: |
          CURRENT_VERSION=$(python scripts/pypi_latest_version.py --package=tm_devices --index=test.pypi)
          echo CURRENT_VERSION: $CURRENT_VERSION
          NEW_VERSION=$(python scripts/create_post_version_for_testpypi.py --version=$CURRENT_VERSION)
          echo NEW_VERSION: $NEW_VERSION
          python scripts/project_version.py --set-version=$NEW_VERSION
          echo "NEW_VERSION=$NEW_VERSION" >> $GITHUB_OUTPUT
      - name: Build package
<<<<<<< HEAD
        uses: hynek/build-and-inspect-python-package@v2.0.1
=======
        uses: hynek/build-and-inspect-python-package@v2.2.0
>>>>>>> 47e563f5
    outputs:
      built-version: ${{ steps.create-version.outputs.NEW_VERSION }}
  test-pypi-upload:
    name: Upload package to test.pypi.org
    needs: test-pypi-build
    if: github.repository == 'tektronix/tm_devices'
    runs-on: ubuntu-latest
    environment: package-testpypi
    permissions:
      id-token: write
    steps:
      - name: Download built packages
        uses: actions/download-artifact@v4
        with:
          name: Packages
          path: dist
      - name: Upload package to Test PyPI
<<<<<<< HEAD
        uses: pypa/gh-action-pypi-publish@v1.8.12
=======
        uses: pypa/gh-action-pypi-publish@v1.8.14
>>>>>>> 47e563f5
        with:
          repository-url: https://test.pypi.org/legacy/
  test-pypi-install:
    name: Install package from test.pypi.org
    needs: [test-pypi-build, test-pypi-upload]
    if: github.repository == 'tektronix/tm_devices'
    runs-on: ubuntu-latest
    steps:
      - name: Set up Python
        uses: actions/setup-python@v5
        with:
          python-version: x
          check-latest: true
      - name: Test installing from test.pypi.org
        # A retry is used to allow for some downtime before the package is installable
        uses: nick-fields/retry@v3
        with:
          timeout_minutes: 10
          max_attempts: 5
          retry_wait_seconds: 30
          warning_on_retry: false
          command: pip install --index-url=https://test.pypi.org/simple/ --extra-index-url=https://pypi.org/simple
            tm_devices==${{ needs.test-pypi-build.outputs.built-version }}<|MERGE_RESOLUTION|>--- conflicted
+++ resolved
@@ -32,11 +32,7 @@
           python scripts/project_version.py --set-version=$NEW_VERSION
           echo "NEW_VERSION=$NEW_VERSION" >> $GITHUB_OUTPUT
       - name: Build package
-<<<<<<< HEAD
-        uses: hynek/build-and-inspect-python-package@v2.0.1
-=======
         uses: hynek/build-and-inspect-python-package@v2.2.0
->>>>>>> 47e563f5
     outputs:
       built-version: ${{ steps.create-version.outputs.NEW_VERSION }}
   test-pypi-upload:
@@ -54,11 +50,7 @@
           name: Packages
           path: dist
       - name: Upload package to Test PyPI
-<<<<<<< HEAD
-        uses: pypa/gh-action-pypi-publish@v1.8.12
-=======
         uses: pypa/gh-action-pypi-publish@v1.8.14
->>>>>>> 47e563f5
         with:
           repository-url: https://test.pypi.org/legacy/
   test-pypi-install:
