--- conflicted
+++ resolved
@@ -34,16 +34,8 @@
       - name: Test installing wheel
         run: |
           pip install ${{ steps.build-pkg.outputs.dist }}/*.whl
-<<<<<<< HEAD
-          pip uninstall --yes "${{ env.PACKAGE_NAME }}"
-      - name: Test installing tarball
-        run: |-
-          pip install ${{ steps.build-pkg.outputs.dist }}/*.tar.gz
-          pip uninstall --yes "${{ env.PACKAGE_NAME }}"
-=======
           pip uninstall --yes "$PACKAGE_NAME"
       - name: Test installing tarball
         run: |-
           pip install ${{ steps.build-pkg.outputs.dist }}/*.tar.gz
-          pip uninstall --yes "$PACKAGE_NAME"
->>>>>>> 62634d41
+          pip uninstall --yes "$PACKAGE_NAME"