[build-system]
build-backend = "poetry.core.masonry.api"
requires = ["poetry-core>=1.9.0"]

[tool]

[tool.coverage.coverage_conditional_plugin.rules]
py-gte-39 = "sys_version_info >= (3, 9)"
py-lt-39 = "sys_version_info < (3, 9)"

[tool.coverage.paths]
source = [
  ".tox/**/site-packages/tm_devices",
  "src/tm_devices"
]

[tool.coverage.report]
exclude_lines = [
  "if TYPE_CHECKING:",
  "pragma: no cover",
  "raise NotImplementedError"
]
fail_under = 100
omit = [
  "**/tm_devices/commands/**"  # TODO: remove this exclusion
]
show_missing = true
skip_empty = true

[tool.coverage.run]
branch = true
cover_pylib = false
plugins = ["coverage_conditional_plugin"]
source = ["tm_devices"]

[tool.docformatter]
close-quotes-on-newline = true
in-place = true
recursive = true
wrap-descriptions = 100
wrap-summaries = 0

[tool.poetry]
authors = [
  "Tektronix <opensource@tektronix.com>",
  "Nicholas Felt <nicholas.felt@tektronix.com>"
]
classifiers = [
  "Development Status :: 5 - Production/Stable",
  "Intended Audience :: Developers",
  "Intended Audience :: Science/Research",
  "Operating System :: OS Independent",
  "Topic :: Scientific/Engineering :: Interface Engine/Protocol Translator",
  "Topic :: Scientific/Engineering",
  "Topic :: System :: Hardware :: Hardware Drivers"
]
description = "Manage connections and interactions with Test & Measurement devices."
documentation = "https://tm-devices.readthedocs.io/stable/"
homepage = "https://pypi.org/project/tm_devices/"
keywords = [
  "REST API",
  "SCPI",
  "TSP",
  "Tektronix",
  "Test & Measurement",
  "VISA"
]
license = "Apache-2.0"
maintainers = [
  "Tektronix <opensource@tektronix.com>",
  "Nicholas Felt <nicholas.felt@tektronix.com>"
]
name = "tm_devices"
readme = "README.md"
repository = "https://github.com/tektronix/tm_devices"
version = "2.5.0"

[tool.poetry.dependencies]
gpib-ctypes = "^0.3.0"
libusb-package = "^1.0.26.0,!=1.0.26.2"  # 1.0.26.2 doesn't work with Python 3.12
packaging = "^24.0"
psutil = "^6.0.0"
pyserial = "^3.5"
python = "^3.8"  # This is the main Python version requirement
python-dateutil = "^2.8.2"
pyusb = "^1.2.1"
pyvicp = "^1.1.0"
pyvisa = "^1.12.0"
pyvisa-py = "^0.7.2"
pyvisa-sim = "^0.6.0"
pyyaml = "^6.0"
requests = "^2.31.0"
tomli = "^2.0.1"
tomli-w = "^1.0.0"
traceback-with-variables = "^2.0.4"
typing-extensions = "^4.10.0"
urllib3 = "^2.0"
zeroconf = "^0.136.0"

[tool.poetry.group.dev.dependencies]
docutils = "^0.20"  # TODO: Drop Python 3.8: remove this when the minimum Python version is >=3.9
nodeenv = "^1.9.1"
pip = "^24.0"
poetry = "^1.8.0"
poetry-audit-plugin = "^0.4.0"
poetry-plugin-export = "^1.7.1"
poetry-pre-commit-plugin = "^0.1.2"
pre-commit = [
  {python = ">=3.9", version = "^3.7"},
  {python = "3.8", version = "^3.5"}
]
pylint = "3.2.7"
<<<<<<< HEAD
pyright = "1.1.385"
=======
pyright = "1.1.387"
>>>>>>> 6c47e940
pyroma = "^4.2"
tox = "^4.0"
tox-gh-actions = "^3.1.0"
twine = "^5.0.0"
types-python-dateutil = "^2.9"
types-pyyaml = "^6.0"
types-requests = "^2.31"
wheel = "^0.44.0"

[tool.poetry.group.docs.dependencies]
black = "^24.4.2"
codespell = "^2.2.6"
griffe = "^1.1.0"
mkdocs = "^1.6.0"
mkdocs-ezglossary-plugin = "^1.6.10"
mkdocs-gen-files = "^0.5.0"
mkdocs-include-markdown-plugin = "^6.0.5"
mkdocs-literate-nav = "^0.6.1"
mkdocs-macros-plugin = "^1.0.5"
mkdocs-mermaid2-plugin = "^1.1.1"
mkdocs-section-index = "^0.3.9"
mkdocs-spellcheck = "^1.1.0"
mkdocstrings = "^0.26.0"
mkdocstrings-python = "^1.10.2"
nodeenv = "^1.9.1"
pygments = "^2.17.2"
pymdown-extensions = "^10.8.1"
symspellpy = "^6.7.7"
tomli = "^2.0.1"

[tool.poetry.group.tests.dependencies]
coverage = "^7.5.0"
coverage-conditional-plugin = "^0.9.0"
flask = "^3.0.3"
http-server-mock = "^1.7"
linkchecker = "^10.0.0"
pytest = "^8.2.0"
pytest-cov = "^5.0.0"
pytest-depends = "^1.0.1"
pytest-env = "^1.1.3"
pytest-github-report = "^0.0.1"
pytest-html = "^4.1.1"
pytest-order = "^1.2.1"
<<<<<<< HEAD
ruff = "0.7.0"
=======
ruff = "0.7.1"
>>>>>>> 6c47e940

[tool.poetry.scripts]
list-visa-resources = "tm_devices:print_available_visa_devices"

[tool.poetry.urls]
"Bug Tracker" = "https://github.com/tektronix/tm_devices/issues"
"Changelog" = "https://github.com/tektronix/tm_devices/blob/main/CHANGELOG.md"

[tool.pylint.basic]
good-names = ["_"]

[tool.pylint.design]
max-args = 7

[tool.pylint.dunder]
good-dunder-names = [
  "__isabstractmethod__"
]

[tool.pylint.main]
fail-under = 10.0
ignore-patterns = [
  "^\\.#",
  "^\\..*_cache",
  "^\\.docs.*",
  "^\\.env.*",
  "^\\.idea",
  "^\\.results.*",
  "^\\.tox",
  "^\\.venv.*",
  "^\\.vscode",
  "^temp_.*\\..*"
]
jobs = 0
load-plugins = """
pylint.extensions.check_elif,
pylint.extensions.code_style,
pylint.extensions.comparison_placement,
pylint.extensions.consider_refactoring_into_while_condition,
pylint.extensions.dict_init_mutate,
pylint.extensions.docparams,
pylint.extensions.docstyle,
pylint.extensions.dunder,
pylint.extensions.eq_without_hash,
pylint.extensions.for_any_all,
pylint.extensions.no_self_use,
pylint.extensions.overlapping_exceptions,
pylint.extensions.private_import,
pylint.extensions.set_membership,
pylint.extensions.typing,
pylint.extensions.while_used
"""
py-version = "3.8"
recursive = true

[tool.pylint."messages control"]
enable = ["all"]
disable = [
  "broad-exception-caught",  # caught by ruff
  "duplicate-code",
  "fixme",  # caught by ruff
  "global-statement",  # caught by ruff
  "import-private-name",  # caught by pyright
  "invalid-name",  # caught by ruff
  "line-too-long",  # caught by ruff
  "locally-disabled",  # allowed
  "missing-class-docstring",  # caught by ruff
  "missing-function-docstring",  # caught by ruff
  "missing-module-docstring",  # caught by ruff
  "no-member",  # caught by pyright
  "protected-access",  # caught by ruff
  "raise-missing-from",  # caught by ruff
  "redefined-builtin",  # caught by ruff
  "suppressed-message",  # allowed
  "too-many-ancestors",  # allowed
  "too-many-arguments",  # caught by ruff
  "too-many-branches",  # caught by ruff
  "too-many-lines",  # not necessary to check for
  "too-many-statements",  # caught by ruff
  "too-many-statements",  # caught by ruff
  "unused-argument",  # caught by ruff
  "unused-import",  # caught by ruff
  "use-implicit-booleaness-not-comparison-to-string",  # caught by ruff
  "while-used",  # using while loops in example scripts
  "wrong-import-order"  # caught by ruff
]

[tool.pylint.reports]
# Python expression which should return a score less than or equal to 10. You
# have access to the variables 'fatal', 'error', 'warning', 'refactor',
# 'convention', and 'info' which contain the number of messages in each category,
# as well as 'statement' which is the total number of statements analyzed. This
# score is used by the global evaluation report (RP0004).
evaluation = "max(0, 0 if fatal else 10.0 - ((float(5.0 * error + (warning + refactor + convention + info)) / statement) * 10.0))"
score = true
output-format = "text"  # colorized could be another option

[tool.pyright]
ignore = [
  "**/output_*/**",
  "site/**",
  "temp_*.py"
]
pythonPlatform = "All"
pythonVersion = "3.8"
reportCallInDefaultInitializer = "error"
reportImplicitOverride = "none"  # this check is not needed
reportImplicitStringConcatenation = "none"  # this is allowed by this project's formatting standard
reportImportCycles = "none"  # other analysis tools catch these more effectively
reportMissingSuperCall = "none"  # this can be ignored since this would break unit tests if handled incorrectly
reportPropertyTypeMismatch = "none"  # the auto-generated properties can have mismatches
reportShadowedImports = "error"
reportUninitializedInstanceVariable = "error"
reportUnnecessaryTypeIgnoreComment = "error"
reportUnusedCallResult = "none"  # this can be ignored since this would break unit tests if handled incorrectly
strict = ["**"]
stubPath = "src"
typeCheckingMode = "strict"
useLibraryCodeForTypes = true

# Pytest configuration
[tool.pytest.ini_options]
addopts = "--order-scope=module --cov-config=pyproject.toml"
doctest_optionflags = "ELLIPSIS NORMALIZE_WHITESPACE IGNORE_EXCEPTION_DETAIL"
filterwarnings = [
  "ignore:'xdrlib' is deprecated:DeprecationWarning",
  "ignore::DeprecationWarning:pkg_resources",
  "ignore:GPIB library not found:UserWarning",
  "ignore:pkg_resources is deprecated:DeprecationWarning"
]
junit_family = "xunit2"
junit_logging = "all"
markers = [
  'docs',
  'order',
  'slow'
]
xfail_strict = true

[tool.pytest_env]
pytest_report_title = {skip_if_set = true, value = "Test Results"}

[tool.rstcheck]
ignore_directives = [
  "autoapisummary"  # This is added by sphinx-autoapi
]

[tool.ruff]
line-length = 100
namespace-packages = ["docs/**", "examples/**", "scripts/**", "tests/**"]
output-format = "concise"
src = ["docs", "examples", "scripts", "src", "tests"]
target-version = "py38"  # always generate Python 3.8 compatible code

[tool.ruff.lint]
allowed-confusables = ["¸", "×"]
fixable = ["ALL"]
flake8-pytest-style = {mark-parentheses = false}
flake8-quotes = {docstring-quotes = "double"}
ignore = [
  "ANN101",  # Missing type annotation for self in method
  "ANN102",  # Missing type annotation for cls in method
  "ANN401",  # Dynamically typed expressions (typing.Any) are disallowed in *args and **kwargs
  "COM812",  # Trailing comma missing
  "EM102",  # Exception must not use an f-string literal, assign to variable first
  "FA100",  # Missing `from __future__ import annotations`, but uses ...
  "FBT",  # flake8-boolean-trap
  "FIX002",  # Line contains TO DO
  "ISC001",  # single-line-implicit-string-concatenation (handled by formatter)
  "PTH109",  # `os.getcwd()` should be replaced by `Path.cwd()`
  "PTH123",  # `open()` should be replaced by `Path.open()`
  "PTH207",  # Replace `iglob` with `Path.glob` or `Path.rglob`
  "PYI021",  # Docstrings should not be included in stubs
  "T20",  # flake8-print
  "TD002",  # Missing author in TO DO
  "TD003",  # Missing issue link on the line following this TO DO
  "TRY301",  # Abstract raise to an inner function
  "UP006",  # Use {to} instead of {from} for type annotation
  "UP007",  # Use `X | Y` for type annotations
  "UP024",  # Replace aliased errors with `OSError`
  "UP037"  # Remove quotes from type annotation
]
pydocstyle = {convention = "google"}
pylint = {max-args = 7}
# https://beta.ruff.rs/docs/rules/
select = [
  "ALL"
]
task-tags = ["FIXME", "FUTURE", "RELIC", "TODO"]

[tool.ruff.lint.isort]
force-sort-within-sections = false
known-first-party = [
  "conftest",
  "mock_server",
  "tm_devices"
]
lines-between-types = 1
order-by-type = false

[tool.ruff.lint.per-file-ignores]
"examples/**" = [
  "S101"  # Use of assert detected
]
"examples/miscellaneous/custom_device_driver_support.py" = [
  "ARG002",  # Unused method argument
  "D102"  # Missing docstring in public method
]
"src/tm_devices/commands/**" = [
  "A003",  # Class attribute is shadowing a python builtin
  "D104",  # Missing docstring in public package
  "D107",  # Missing docstring in `__init__`
  "ERA001",  # Found commented-out code
  "S105",  # Possible hardcoded password
  "TID252"  # Relative imports from parent modules are banned
]
"tests/**" = [
  "PLC1901",  # compare-to-empty-string
  "PLR2004",  # Magic value used in comparison
  "PTH107",  # `os.remove()` should be replaced by `Path.unlink()`
  "S101"  # Use of assert detected
]
"tests/samples/golden_stubs/**" = [
  "D100",  # Missing docstring in public module
  "D101",  # Missing docstring in public class
  "D107",  # Missing docstring in `__init__`
  "PYI053"  # String and bytes literals longer than 50 characters are not permitted
]

[tool.semantic_release]
version_toml = [
  "pyproject.toml:tool.poetry.version"
]

[tool.semantic_release.changelog]
exclude_commit_patterns = []
template_dir = "python_semantic_release_templates"

[tool.semantic_release.changelog.environment]
extensions = []

[tool.semantic_release.commit_parser_options]
# These settings allow python-semantic-release to be used without triggering on any commits
allowed_tags = []
minor_tags = []
patch_tags = []

[tool.tomlsort]
all = true
in_place = true
spaces_before_inline_comment = 2
overrides."tool.poetry.*".inline_arrays = false
overrides."tool.pylint.*".table_keys = false

# Tox configuration
[tool.tox]
legacy_tox_ini = """
[tox]
requires = tox>4
isolated_build = True
envlist = py38,py39,py310,py311,py312,py313,tests,docs,doctests
skip_missing_interpreters = True
labels =
  basic = py38,py39,py310,py311,py312,py313,tests
  documentation = docs,doctests

[gh-actions]
python =
    3.8: py38
    3.9: py39
    3.10: py310
    3.11: py311
    3.12: py312
    3.13: py313

[testenv]
package = wheel
install_command = python -I -m pip install --upgrade --upgrade-strategy=eager {opts} {packages}
deps =
    poetry
passenv =
    PYRIGHT_PYTHON_GLOBAL_NODE  # If set outside of tox, this will cause python-pyright to use nodeenv to install node rather than use the system node
setenv =
    COVERAGE_FILE = .coverage_{envname}
    DOC_PYTHON_VERSION = python3.11  # Keep this in sync with .readthedocs.yml and any CI scripts
    # Skip pre-commit checks that are not needed (yamlfix should be removed from this list once Python 3.8 support is dropped)
    SKIP = file-contents-sorter,yamlfix
commands_pre =
    python -m poetry install --no-root --without=main
commands =
    !tests: poetry build --output=dist_{envname}
    !tests: twine check --strict dist_{envname}/*
    !tests: pre-commit run --all-files
    !tests: pytest -vv --doctest-modules --doctest-report=ndiff --showlocals --junitxml={tox_root}/.results_{envname}/results_doctests.xml --self-contained-html --html={tox_root}/.results_{envname}/results_doctests.html src
    pytest -vv -k "not test_docs" --showlocals --cov --junitxml={tox_root}/.results_{envname}/results.xml --cov-report=term --cov-report=xml:{tox_root}/.coverage_{envname}.xml --cov-report=html:{tox_root}/.results_{envname}/html --self-contained-html --html={tox_root}/.results_{envname}/results.html

[testenv:tests]
basepython = python
deps =
    -rtests/requirements.txt
passenv =
    pytest_report_title
setenv =
    pytest_github_report = true
    pytest_use_blanks = true
    GITHUB_STEP_SUMMARY = {tox_root}/.results_{envname}/github_report.md
commands_pre =

[testenv:docs]
basepython = {env:DOC_PYTHON_VERSION}
deps =
    -rdocs/requirements.txt
commands_pre =
    nodeenv --python-virtualenv --clean-src
commands =
    python -c "import shutil; shutil.rmtree('.results_{envname}', ignore_errors=True)"
    mkdocs --verbose build --site-dir .results_{envname}

[testenv:doctests]
basepython = {env:DOC_PYTHON_VERSION}
deps =
    -rdocs/requirements.txt
    -rtests/requirements.txt
commands_pre =
    nodeenv --python-virtualenv --clean-src
commands =
    pytest -v -k "test_docs" --showlocals --junitxml={tox_root}/.results_{envname}/results.xml --self-contained-html --html={tox_root}/.results_{envname}/results.html
"""<|MERGE_RESOLUTION|>--- conflicted
+++ resolved
@@ -110,11 +110,7 @@
   {python = "3.8", version = "^3.5"}
 ]
 pylint = "3.2.7"
-<<<<<<< HEAD
-pyright = "1.1.385"
-=======
 pyright = "1.1.387"
->>>>>>> 6c47e940
 pyroma = "^4.2"
 tox = "^4.0"
 tox-gh-actions = "^3.1.0"
@@ -158,11 +154,7 @@
 pytest-github-report = "^0.0.1"
 pytest-html = "^4.1.1"
 pytest-order = "^1.2.1"
-<<<<<<< HEAD
-ruff = "0.7.0"
-=======
 ruff = "0.7.1"
->>>>>>> 6c47e940
 
 [tool.poetry.scripts]
 list-visa-resources = "tm_devices:print_available_visa_devices"
