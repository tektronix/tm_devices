[build-system]
build-backend = "poetry.core.masonry.api"
requires = ["poetry-core>=1.9.0"]

[tool]

[tool.coverage.coverage_conditional_plugin.rules]
py-gte-39 = "sys_version_info >= (3, 9)"
py-lt-39 = "sys_version_info < (3, 9)"

[tool.coverage.report]
exclude_lines = [
  "if TYPE_CHECKING:",
  "pragma: no cover",
  "raise NotImplementedError"
]
fail_under = 100
omit = [
  "**/tm_devices/commands/**"  # TODO: remove this exclusion
]
show_missing = true
skip_empty = true

[tool.coverage.run]
branch = true
cover_pylib = false
plugins = ["coverage_conditional_plugin"]
source = ["tm_devices"]

[tool.docformatter]
close-quotes-on-newline = true
in-place = true
recursive = true
wrap-descriptions = 100
wrap-summaries = 0

[tool.poetry]
authors = [
  "Tektronix <opensource@tektronix.com>",
  "Nicholas Felt <nicholas.felt@tektronix.com>"
]
classifiers = [
  "Development Status :: 5 - Production/Stable",
  "Intended Audience :: Developers",
  "Intended Audience :: Science/Research",
  "Operating System :: OS Independent",
  "Topic :: Scientific/Engineering :: Interface Engine/Protocol Translator",
  "Topic :: Scientific/Engineering",
  "Topic :: System :: Hardware :: Hardware Drivers"
]
description = "Manage connections and interactions with Test & Measurement devices."
documentation = "https://tm-devices.readthedocs.io/stable/"
homepage = "https://pypi.org/project/tm_devices/"
keywords = [
  "REST API",
  "SCPI",
  "TSP",
  "Tektronix",
  "Test & Measurement",
  "VISA"
]
license = "Apache License 2.0"
maintainers = [
  "Tektronix <opensource@tektronix.com>",
  "Nicholas Felt <nicholas.felt@tektronix.com>"
]
name = "tm_devices"
readme = "README.md"
repository = "https://github.com/tektronix/tm_devices"
version = "2.2.0"

[tool.poetry.dependencies]
gpib-ctypes = "^0.3.0"
libusb-package = "^1.0.26.0,!=1.0.26.2"  # 1.0.26.2 doesn't work with Python 3.12
packaging = "^24.0"
psutil = "^6.0.0"
pyserial = "^3.5"
python = "^3.8"  # This is the main Python version requirement
python-dateutil = "^2.8.2"
pyusb = "^1.2.1"
pyvicp = "^1.1.0"
pyvisa = "^1.12.0"
pyvisa-py = "^0.7.2"
pyvisa-sim = "^0.6.0"
pyyaml = "^6.0"
requests = "^2.31.0"
tomli = "^2.0.1"
tomli-w = "^1.0.0"
traceback-with-variables = "^2.0.4"
typing-extensions = "^4.10.0"
urllib3 = "^2.0"
zeroconf = "^0.132.2"

[tool.poetry.group.dev.dependencies]
docformatter = {extras = ["tomli"], version = "1.7.5"}
docutils = "^0.20"  # TODO: remove this when the minimum Python version is >=3.9
docutils-stubs = "^0.0.22"
matplotlib = [
  {python = ">=3.9", version = "^3.8"},
  {python = "3.8", version = "^3.7"}
]
memory-profiler = "^0.61.0"
pip = "^24.0"
poetry = "^1.8.0"
poetry-audit-plugin = "^0.4.0"
poetry-plugin-export = "^1.7.1"
poetry-pre-commit-plugin = "^0.1.2"
pre-commit = [
  {python = ">=3.9", version = "^3.7"},
  {python = "3.8", version = "^3.5"}
]
pyclean = "^3.0.0"
pylint = "3.2.6"
pyright = "1.1.374"
pyroma = "^4.2"
python-semantic-release = "^9.6.0"
ruff = "0.5.6"
<<<<<<< HEAD
safety = "^3.2.0"
=======
>>>>>>> e6a96588
toml-sort = "^0.23.0"
tox = "^4.0"
tox-gh-actions = "^3.1.0"
twine = "^5.0.0"
types-python-dateutil = "^2.9"
types-pyyaml = "^6.0"
types-requests = "^2.31"
wheel = "^0.44"
yamlfix = "^1.16.0"

[tool.poetry.group.docs.dependencies]
black = "^24.4.2"
codespell = "^2.2.6"
mkdocs = "^1.6.0"
mkdocs-ezglossary-plugin = "^1.6.10"
mkdocs-gen-files = "^0.5.0"
mkdocs-include-markdown-plugin = "^6.0.5"
mkdocs-literate-nav = "^0.6.1"
mkdocs-macros-plugin = "^1.0.5"
mkdocs-mermaid2-plugin = "^1.1.1"
mkdocs-section-index = "^0.3.9"
mkdocs-spellcheck = "^1.1.0"
mkdocstrings = "^0.25.0"
mkdocstrings-python = "^1.10.2"
pygments = "^2.17.2"
pymdown-extensions = "^10.8.1"
symspellpy = "^6.7.7"
tomli = "^2.0.1"

[tool.poetry.group.tests.dependencies]
coverage = "^7.5.0"
coverage-conditional-plugin = "^0.9.0"
flask = "^3.0.3"
http-server-mock = "^1.7"
linkchecker = "^10.0.0"
pytest = "^8.2.0"
pytest-cov = "^5.0.0"
pytest-depends = "^1.0.1"
pytest-env = "^1.1.3"
pytest-github-report = "^0.0.1"
pytest-html = "^4.1.1"
pytest-order = "^1.2.1"
ruff = "0.5.6"
tomli = "^2.0.1"

[tool.poetry.scripts]
list-visa-resources = "tm_devices:print_available_visa_devices"

[tool.poetry.urls]
"Bug Tracker" = "https://github.com/tektronix/tm_devices/issues"
"Changelog" = "https://github.com/tektronix/tm_devices/blob/main/CHANGELOG.md"

[tool.pylint.basic]
good-names = ["_"]

[tool.pylint.design]
max-args = 7
max-parents = 20

[tool.pylint.main]
fail-under = 10.0
ignore-patterns = [
  "^\\.#",
  "^\\..*_cache",
  "^\\.docs.*",
  "^\\.env.*",
  "^\\.idea",
  "^\\.results.*",
  "^\\.tox",
  "^\\.venv.*",
  "^\\.vscode",
  "^temp_.*\\..*"
]
jobs = 0
load-plugins = """
pylint.extensions.check_elif,
pylint.extensions.code_style,
pylint.extensions.comparison_placement,
pylint.extensions.consider_refactoring_into_while_condition,
pylint.extensions.dict_init_mutate,
pylint.extensions.docparams,
pylint.extensions.docstyle,
pylint.extensions.dunder,
pylint.extensions.eq_without_hash,
pylint.extensions.for_any_all,
pylint.extensions.no_self_use,
pylint.extensions.overlapping_exceptions,
pylint.extensions.private_import,
pylint.extensions.set_membership,
pylint.extensions.typing,
pylint.extensions.while_used
"""
py-version = "3.8"
recursive = true

[tool.pylint."messages control"]
enable = ["all"]
disable = [
  "broad-exception-caught",  # caught by ruff
  "duplicate-code",
  "fixme",  # caught by ruff
  "global-statement",  # caught by ruff
  "invalid-name",  # caught by ruff
  "line-too-long",  # caught by ruff
  "locally-disabled",  # allowed
  "missing-class-docstring",  # caught by ruff
  "missing-module-docstring",  # caught by ruff
  "no-member",  # caught by pyright
  "protected-access",  # caught by ruff
  "raise-missing-from",  # caught by ruff
  "redefined-builtin",  # caught by ruff
  "suppressed-message",  # allowed
  "too-many-arguments",  # caught by ruff
  "too-many-branches",  # caught by ruff
  "too-many-lines",  # not necessary to check for
  "too-many-statements",  # caught by ruff
  "too-many-statements",  # caught by ruff
  "unused-argument",  # caught by ruff
  "unused-import",  # caught by ruff
  "use-implicit-booleaness-not-comparison-to-string",  # caught by ruff
  "while-used",  # using while loops in example scripts
  "wrong-import-order"  # caught by ruff
]

[tool.pylint.reports]
# Python expression which should return a score less than or equal to 10. You
# have access to the variables 'fatal', 'error', 'warning', 'refactor',
# 'convention', and 'info' which contain the number of messages in each category,
# as well as 'statement' which is the total number of statements analyzed. This
# score is used by the global evaluation report (RP0004).
evaluation = "max(0, 0 if fatal else 10.0 - ((float(5 * error + warning + refactor + convention + info) / statement) * 10))"
score = true
output-format = "text"  # colorized could be another option

[tool.pyright]
ignore = [
  "**/output_*/**",
  "site/**",
  "temp_*.py"
]
pythonPlatform = "All"
pythonVersion = "3.8"
reportCallInDefaultInitializer = "error"
reportImplicitOverride = "none"  # this check is not needed
# TODO: turn on the check for implicit string concatenation
reportImplicitStringConcatenation = "none"  # this is allowed by this project's formatting standard
reportImportCycles = "none"  # other analysis tools catch these more effectively
reportMissingSuperCall = "none"  # this can be ignored since this would break unit tests if handled incorrectly
reportPropertyTypeMismatch = "none"  # the auto-generated properties can have mismatches
reportShadowedImports = "error"
reportUninitializedInstanceVariable = "error"
reportUnnecessaryTypeIgnoreComment = "error"
reportUnusedCallResult = "none"  # this can be ignored since this would break unit tests if handled incorrectly
strict = ["**"]
stubPath = "src"
typeCheckingMode = "strict"
useLibraryCodeForTypes = true

# Pytest configuration
[tool.pytest.ini_options]
addopts = "--order-scope=module --cov-config=pyproject.toml"
doctest_optionflags = "ELLIPSIS NORMALIZE_WHITESPACE IGNORE_EXCEPTION_DETAIL"
filterwarnings = [
  "ignore:'xdrlib' is deprecated:DeprecationWarning",
  "ignore::DeprecationWarning:pkg_resources",
  "ignore:GPIB library not found:UserWarning",
  "ignore:pkg_resources is deprecated:DeprecationWarning"
]
junit_family = "xunit2"
junit_logging = "all"
markers = [
  'docs',
  'order',
  'slow'
]
xfail_strict = true

[tool.pytest_env]
pytest_report_title = {skip_if_set = true, value = "Test Results"}

[tool.rstcheck]
ignore_directives = [
  "autoapisummary"  # This is added by sphinx-autoapi
]

[tool.ruff]
line-length = 100
namespace-packages = ["docs/**", "examples/**", "scripts/**", "tests/**"]
output-format = "concise"
src = ["docs", "examples", "scripts", "src", "tests"]
target-version = "py38"  # always generate Python 3.8 compatible code

[tool.ruff.lint]
allowed-confusables = ["¸", "×"]
fixable = ["ALL"]
flake8-pytest-style = {mark-parentheses = false}
flake8-quotes = {docstring-quotes = "double"}
ignore = [
  "ANN101",  # Missing type annotation for self in method
  "ANN102",  # Missing type annotation for cls in method
  "ANN401",  # Dynamically typed expressions (typing.Any) are disallowed in *args and **kwargs
  "COM812",  # Trailing comma missing
  "EM102",  # Exception must not use an f-string literal, assign to variable first
  "FA100",  # Missing `from __future__ import annotations`, but uses ...
  "FBT",  # flake8-boolean-trap
  "FIX002",  # Line contains TO DO
  "ISC001",  # single-line-implicit-string-concatenation (handled by formatter)
  "PTH109",  # `os.getcwd()` should be replaced by `Path.cwd()`
  "PTH123",  # `open()` should be replaced by `Path.open()`
  "PTH207",  # Replace `iglob` with `Path.glob` or `Path.rglob`
  "PYI021",  # Docstrings should not be included in stubs
  "T20",  # flake8-print
  "TD002",  # Missing author in TO DO
  "TD003",  # Missing issue link on the line following this TO DO
  "TRY301",  # Abstract raise to an inner function
  "UP006",  # Use {to} instead of {from} for type annotation
  "UP007",  # Use `X | Y` for type annotations
  "UP024",  # Replace aliased errors with `OSError`
  "UP037"  # Remove quotes from type annotation
]
pydocstyle = {convention = "google"}
pylint = {max-args = 7}
# https://beta.ruff.rs/docs/rules/
select = [
  "ALL"
]
task-tags = ["FIXME", "FUTURE", "RELIC", "TODO"]

[tool.ruff.lint.isort]
force-sort-within-sections = false
known-first-party = [
  "conftest",
  "mock_server",
  "tm_devices"
]
lines-between-types = 1
order-by-type = false

[tool.ruff.lint.per-file-ignores]
"examples/**" = [
  "S101"  # Use of assert detected
]
"examples/miscellaneous/custom_device_driver_support.py" = [
  "ARG002",  # Unused method argument
  "D102"  # Missing docstring in public method
]
"src/tm_devices/commands/**" = [
  "A003",  # Class attribute is shadowing a python builtin
  "D104",  # Missing docstring in public package
  "D107",  # Missing docstring in `__init__`
  "ERA001",  # Found commented-out code
  "S105",  # Possible hardcoded password
  "TID252"  # Relative imports from parent modules are banned
]
"tests/**" = [
  "PLC1901",  # compare-to-empty-string
  "PLR2004",  # Magic value used in comparison
  "PTH107",  # `os.remove()` should be replaced by `Path.unlink()`
  "S101"  # Use of assert detected
]
"tests/samples/golden_stubs/**" = [
  "D100",  # Missing docstring in public module
  "D101",  # Missing docstring in public class
  "D107",  # Missing docstring in `__init__`
  "PYI053"  # String and bytes literals longer than 50 characters are not permitted
]

[tool.semantic_release]
version_toml = [
  "pyproject.toml:tool.poetry.version"
]

[tool.semantic_release.changelog]
exclude_commit_patterns = []
template_dir = "python_semantic_release_templates"

[tool.semantic_release.changelog.environment]
extensions = []

[tool.semantic_release.commit_parser_options]
# These settings allow python-semantic-release to be used without triggering on any commits
allowed_tags = []
minor_tags = []
patch_tags = []

[tool.tomlsort]
all = true
in_place = true
spaces_before_inline_comment = 2
overrides."tool.poetry.*".inline_arrays = false
overrides."tool.pylint.*".table_keys = false

# Tox configuration
[tool.tox]
legacy_tox_ini = """
[tox]
requires = tox>4
isolated_build = True
envlist = py38,py39,py310,py311,py312,tests,docs,doctests
skip_missing_interpreters = True
labels =
  basic = py38,py39,py310,py311,py312,tests
  documentation = docs,doctests

[gh-actions]
python =
    3.8: py38
    3.9: py39
    3.10: py310
    3.11: py311
    3.12: py312

[testenv]
package = wheel
install_command = python -I -m pip install --upgrade --upgrade-strategy=eager {opts} {packages}
deps =
    poetry
setenv =
    DOC_PYTHON_VERSION = python3.11  # Keep this in sync with .readthedocs.yml and any CI scripts
    # Skip pre-commit checks that are not needed
    SKIP = file-contents-sorter
    PYRIGHT_PYTHON_GLOBAL_NODE = False  # This will cause python-pyright to use nodeenv to install node rather than use the system node
commands_pre =
    poetry install --no-root --without=main
commands =
    !tests: poetry build --output=dist_{envname}
    !tests: twine check --strict dist_{envname}/*
    !tests: pre-commit run --all-files
    !tests: pytest -vv --doctest-modules --doctest-report=ndiff --showlocals --junitxml={tox_root}/.results_{envname}/results_doctests.xml --self-contained-html --html={tox_root}/.results_{envname}/results_doctests.html src
    pytest -vv -k "not test_docs" --showlocals --cov --junitxml={tox_root}/.results_{envname}/results.xml --cov-report=term --cov-report=xml:{tox_root}/.coverage_{envname}.xml --cov-report=html:{tox_root}/.results_{envname}/html --self-contained-html --html={tox_root}/.results_{envname}/results.html

[testenv:tests]
basepython = python
deps =
    -rtests/requirements.txt
passenv =
    pytest_report_title
setenv =
    pytest_github_report = true
    pytest_use_blanks = true
    GITHUB_STEP_SUMMARY = {tox_root}/.results_{envname}/github_report.md
commands_pre =

[testenv:docs]
basepython = {env:DOC_PYTHON_VERSION}
deps =
    -rdocs/requirements.txt
commands_pre =
commands =
    python -c "import shutil; shutil.rmtree('.results_{envname}', ignore_errors=True)"
    mkdocs --verbose build --site-dir .results_{envname}

[testenv:doctests]
basepython = {env:DOC_PYTHON_VERSION}
deps =
    -rdocs/requirements.txt
    -rtests/requirements.txt
commands_pre =
commands =
    pytest -v -k "test_docs" --showlocals --junitxml={tox_root}/.results_{envname}/results.xml --self-contained-html --html={tox_root}/.results_{envname}/results.html
"""<|MERGE_RESOLUTION|>--- conflicted
+++ resolved
@@ -115,10 +115,6 @@
 pyroma = "^4.2"
 python-semantic-release = "^9.6.0"
 ruff = "0.5.6"
-<<<<<<< HEAD
-safety = "^3.2.0"
-=======
->>>>>>> e6a96588
 toml-sort = "^0.23.0"
 tox = "^4.0"
 tox-gh-actions = "^3.1.0"
