[build-system]
build-backend = "poetry.core.masonry.api"
requires = ["poetry-core~=1.9.0"]

[tool]

[tool.coverage.coverage_conditional_plugin.rules]
py-gte-39 = "sys_version_info >= (3, 9)"
py-lt-39 = "sys_version_info < (3, 9)"

[tool.coverage.paths]
source = [
  ".tox/**/site-packages/tm_devices",
  "src/tm_devices",
]

[tool.coverage.report]
exclude_lines = [
  "if TYPE_CHECKING:",
  "pragma: no cover",
  "raise NotImplementedError",
]
fail_under = 100
omit = [
  "**/tm_devices/commands/**",  # TODO: remove this exclusion
]
show_missing = true
skip_empty = true

[tool.coverage.run]
branch = true
cover_pylib = false
plugins = ["coverage_conditional_plugin"]
source = ["tm_devices"]

[tool.docformatter]
close-quotes-on-newline = true
in-place = true
recursive = true
wrap-descriptions = 100
wrap-summaries = 0

[tool.poetry]
authors = [
  "Tektronix <opensource@tektronix.com>",
  "Nicholas Felt <nicholas.felt@tektronix.com>",
]
classifiers = [
  "Development Status :: 5 - Production/Stable",
  "Intended Audience :: Developers",
  "Intended Audience :: Science/Research",
  "Operating System :: OS Independent",
  "Topic :: Scientific/Engineering :: Interface Engine/Protocol Translator",
  "Topic :: Scientific/Engineering",
  "Topic :: System :: Hardware :: Hardware Drivers",
]
description = "Manage connections and interactions with Test & Measurement devices."
documentation = "https://tm-devices.readthedocs.io/stable/"
homepage = "https://pypi.org/project/tm_devices/"
keywords = [
  "REST API",
  "SCPI",
  "TSP",
  "Tektronix",
  "Test & Measurement",
  "VISA",
]
license = "Apache-2.0"
maintainers = [
  "Tektronix <opensource@tektronix.com>",
  "Nicholas Felt <nicholas.felt@tektronix.com>",
]
name = "tm_devices"
readme = "README.md"
repository = "https://github.com/tektronix/tm_devices"
version = "3.2.0"

[tool.poetry.dependencies]
colorlog = "^6.9.0"
gpib-ctypes = "^0.3.0"
libusb-package = "^1.0.26.0,!=1.0.26.2"  # 1.0.26.2 doesn't work with Python 3.12
packaging = ">=24.0"
psutil = ">=6.0.0"
pyserial = "^3.5"
python = "^3.9.2"  # This is the main Python version requirement
python-dateutil = "^2.8.2"
pyusb = "^1.2.1"
pyvicp = "^1.1.0"
pyvisa = "^1.12.0"
pyvisa-py = "^0.7.2"
pyvisa-sim = "^0.6.0"
pyyaml = "^6.0"
requests = "^2.31.0"
tomli = "^2.0.1"
tomli-w = "^1.0.0"
typing-extensions = "^4.10.0"
tzlocal = "^5.2"
urllib3 = "^2.0"
zeroconf = "^0.136.0"

[tool.poetry.group.dev.dependencies]
<<<<<<< HEAD
dc-schema = {python = ">=3.9", version = "^0.0.8"}  # TODO: Drop Python 3.8: remove python requirement
docutils = "^0.20"  # TODO: Drop Python 3.8: remove this when the minimum Python version is >=3.9
jsonschema = {extras = ["format-nongpl"], version = "^4.23.0"}
=======
>>>>>>> 89e6cd9f
nodeenv = "^1.9.1"
pip = "^25.0"
poetry = "^1.8.0"
poetry-audit-plugin = "^0.4.0"
poetry-plugin-export = "^1.7.1"
poetry-pre-commit-plugin = "^0.2.2"
pre-commit = "^3.7"
pylint = "3.3.7"
pyright = {extras = ["nodejs"], version = "1.1.400"}
pyroma = "^4.2"
tox = "^4.0"
tox-gh-actions = "^3.1.0"
twine = "^6.0.1"
types-python-dateutil = "^2.9"
types-pyyaml = "^6.0"
types-requests = "^2.31"
wheel = "^0.45.0"

[tool.poetry.group.docs.dependencies]
black = "^24.4.2"
codespell = "^2.2.6"
griffe = "^1.1.0"
mkdocs = "^1.6.0"
mkdocs-ezglossary-plugin = "^1.6.10"
mkdocs-gen-files = "^0.5.0"
mkdocs-include-markdown-plugin = "^6.0.5"
mkdocs-literate-nav = "^0.6.1"
mkdocs-macros-plugin = "^1.0.5"
mkdocs-mermaid2-plugin = "^1.1.1"
mkdocs-section-index = "^0.3.9"
mkdocs-spellcheck = "^1.1.0"
mkdocstrings = "^0.26.0"
mkdocstrings-python = "^1.10.2"
nodeenv = "^1.9.1"
packaging = ">=24.0"
pygments = "^2.17.2"
pymdown-extensions = "^10.8.1"
requests = "^2.31.0"
symspellpy = "^6.7.7"
tomli = "^2.0.1"

[tool.poetry.group.tests.dependencies]
coverage = "^7.5.0"
coverage-conditional-plugin = "^0.9.0"
flask = "^3.0.3"
http-server-mock = "^1.7"
linkchecker = "^10.0.0"
pytest = "^8.2.0"
pytest-cov = "^5.0.0"
pytest-depends = "^1.0.1"
pytest-env = "^1.1.3"
pytest-github-report = "^0.0.1"
pytest-html = "^4.1.1"
pytest-order = "^1.2.1"
ruff = "0.11.9"

[tool.poetry.scripts]
list-visa-resources = "tm_devices:print_available_visa_devices"

[tool.poetry.urls]
"Bug Tracker" = "https://github.com/tektronix/tm_devices/issues"
"Changelog" = "https://github.com/tektronix/tm_devices/blob/main/CHANGELOG.md"

[tool.pylint.basic]
good-names = ["_"]

[tool.pylint.design]
max-args = 7

[tool.pylint.dunder]
good-dunder-names = [
  "__isabstractmethod__",
]

[tool.pylint.main]
fail-under = 10.0
ignore-patterns = [
  "^\\.#",
  "^\\..*_cache",
  "^\\.docs.*",
  "^\\.env.*",
  "^\\.idea",
  "^\\.results.*",
  "^\\.tox",
  "^\\.venv.*",
  "^\\.vscode",
  "^temp_.*\\..*",
]
jobs = 0
load-plugins = """
pylint.extensions.check_elif,
pylint.extensions.code_style,
pylint.extensions.comparison_placement,
pylint.extensions.consider_refactoring_into_while_condition,
pylint.extensions.dict_init_mutate,
pylint.extensions.docparams,
pylint.extensions.docstyle,
pylint.extensions.dunder,
pylint.extensions.eq_without_hash,
pylint.extensions.for_any_all,
pylint.extensions.no_self_use,
pylint.extensions.overlapping_exceptions,
pylint.extensions.private_import,
pylint.extensions.set_membership,
pylint.extensions.typing,
pylint.extensions.while_used
"""
py-version = "3.9"
recursive = true

[tool.pylint."messages control"]
enable = ["all"]
disable = [
  "broad-exception-caught",  # caught by ruff
  "deprecated-typing-alias",  # caught by ruff
  "duplicate-code",
  "fixme",  # caught by ruff
  "global-statement",  # caught by ruff
  "import-private-name",  # caught by pyright
  "invalid-name",  # caught by ruff
  "line-too-long",  # caught by ruff
  "locally-disabled",  # allowed
  "missing-class-docstring",  # caught by ruff
  "missing-function-docstring",  # caught by ruff
  "missing-module-docstring",  # caught by ruff
  "no-member",  # caught by pyright
  "protected-access",  # caught by ruff
  "raise-missing-from",  # caught by ruff
  "redefined-builtin",  # caught by ruff
  "suppressed-message",  # allowed
  "too-many-ancestors",  # allowed
  "too-many-arguments",  # caught by ruff
  "too-many-branches",  # caught by ruff
  "too-many-lines",  # not necessary to check for
  "too-many-positional-arguments",  # not necessary to check for
  "too-many-statements",  # caught by ruff
  "too-many-statements",  # caught by ruff
  "unexpected-keyword-arg",  # caught by pyright
  "unnecessary-default-type-args",  # not necessary to check for
  "unused-argument",  # caught by ruff
  "unused-import",  # caught by ruff
  "use-implicit-booleaness-not-comparison-to-string",  # caught by ruff
  "while-used",  # using while loops in example scripts
  "wrong-import-order",  # caught by ruff
]

[tool.pylint.reports]
# Python expression which should return a score less than or equal to 10. You
# have access to the variables 'fatal', 'error', 'warning', 'refactor',
# 'convention', and 'info' which contain the number of messages in each category,
# as well as 'statement' which is the total number of statements analyzed. This
# score is used by the global evaluation report (RP0004).
evaluation = "max(0, 0 if fatal else 10.0 - ((float(5.0 * error + (warning + refactor + convention + info)) / statement) * 10.0))"
score = true
output-format = "text"  # colorized could be another option

[tool.pyright]
ignore = [
  "**/output_*/**",
  "site/**",
  "temp_*.py",
]
pythonPlatform = "All"
pythonVersion = "3.9"
reportCallInDefaultInitializer = "error"
reportImplicitOverride = "none"  # this check is not needed
reportImplicitStringConcatenation = "none"  # this is allowed by this project's formatting standard
reportImportCycles = "none"  # other analysis tools catch these more effectively
reportMissingSuperCall = "none"  # this can be ignored since this would break unit tests if handled incorrectly
reportPropertyTypeMismatch = "none"  # the auto-generated properties can have mismatches
reportShadowedImports = "error"
reportUninitializedInstanceVariable = "error"
reportUnnecessaryTypeIgnoreComment = "error"
reportUnusedCallResult = "none"  # this can be ignored since this would break unit tests if handled incorrectly
strict = ["**"]
stubPath = "src"
typeCheckingMode = "strict"
useLibraryCodeForTypes = true

# Pytest configuration
[tool.pytest.ini_options]
addopts = "--order-scope=module --cov-config=pyproject.toml"
doctest_optionflags = "ELLIPSIS NORMALIZE_WHITESPACE IGNORE_EXCEPTION_DETAIL"
filterwarnings = [
  "ignore:'xdrlib' is deprecated:DeprecationWarning",
  "ignore::DeprecationWarning:pkg_resources",
  "ignore:GPIB library not found:UserWarning",
  "ignore:pkg_resources is deprecated:DeprecationWarning",
]
junit_family = "xunit2"
junit_logging = "all"
log_format = "[%(asctime)s] [%(levelname)8s] %(message)s"
markers = [
  'docs',
  'order',
  'slow',
]
xfail_strict = true

[tool.pytest_env]
pytest_report_title = {skip_if_set = true, value = "Test Results"}

[tool.rstcheck]
ignore_directives = [
  "autoapisummary",  # This is added by sphinx-autoapi
]

[tool.ruff]
line-length = 100
namespace-packages = ["docs/**", "examples/**", "scripts/**", "tests/**"]
output-format = "concise"
src = ["docs", "examples", "scripts", "src", "tests"]
target-version = "py39"  # always generate Python 3.9 compatible code

[tool.ruff.lint]
allowed-confusables = ["¸", "×"]
fixable = ["ALL"]
flake8-pytest-style = {mark-parentheses = false}
flake8-quotes = {docstring-quotes = "double"}
ignore = [
  "ANN401",  # Dynamically typed expressions (typing.Any) are disallowed in *args and **kwargs (allowed in this package)
  "COM812",  # Trailing comma missing (allowed in this package)
  "FA100",  # Missing `from __future__ import annotations`, but uses ... (allowed in this package)
  "FBT",  # flake8-boolean-trap  # TODO: enable this
  "FIX002",  # Line contains TO DO (allowed in this package)
  "ISC001",  # single-line-implicit-string-concatenation (handled by formatter)
  "PYI021",  # Docstrings should not be included in stubs (allowed in this package)
  "TD002",  # Missing author in TO DO (allowed in this package)
  "TD003",  # Missing issue link on the line following this TO DO (allowed in this package)
  "UP006",  # Use {to} instead of {from} for type annotation # TODO: Drop Python 3.9: enable this check
  "UP007",  # Use `X | Y` for type annotations # TODO: Drop Python 3.9: enable this check
  "UP024",  # Replace aliased errors with `OSError` (allowed in this package)
  "UP035",  # `X` is deprecated, use `Y` instead # TODO: Drop Python 3.9: enable this check
  "UP037",  # Remove quotes from type annotation # TODO: Drop Python 3.9: enable this check
]
pydocstyle = {convention = "google"}
pylint = {max-args = 7}
# https://beta.ruff.rs/docs/rules/
select = [
  "ALL",
]
task-tags = ["FIXME", "FUTURE", "RELIC", "TODO"]

[tool.ruff.lint.flake8-builtins]
builtins-strict-checking = false  # This makes the comparison with builtins use the full module path, rather than just the module name

[tool.ruff.lint.isort]
force-sort-within-sections = false
known-first-party = [
  "conftest",
  "mock_server",
  "tm_devices",
]
lines-between-types = 1
order-by-type = false

[tool.ruff.lint.per-file-ignores]
"examples/**" = [
  "FBT",  # flake8-boolean-trap
  "S101",  # Use of assert detected
  "T201",  # `print` found
]
"examples/miscellaneous/custom_device_driver_support.py" = [
  "ARG002",  # Unused method argument
  "D102",  # Missing docstring in public method
]
"src/tm_devices/commands/**" = [
  "A003",  # Class attribute is shadowing a python builtin
  "D104",  # Missing docstring in public package
  "D107",  # Missing docstring in `__init__`
  "ERA001",  # Found commented-out code
  "S105",  # Possible hardcoded password
  "TID252",  # Relative imports from parent modules are banned
]
"tests/**" = [
  "PLC1901",  # compare-to-empty-string
  "PLR2004",  # Magic value used in comparison
  "PTH107",  # `os.remove()` should be replaced by `Path.unlink()`
  "S101",  # Use of assert detected
]
"tests/samples/golden_stubs/**" = [
  "D100",  # Missing docstring in public module
  "D101",  # Missing docstring in public class
  "D107",  # Missing docstring in `__init__`
  "PYI053",  # String and bytes literals longer than 50 characters are not permitted
]

[tool.semantic_release]
version_toml = [
  "pyproject.toml:tool.poetry.version",
]

[tool.semantic_release.changelog]
exclude_commit_patterns = []
template_dir = "python_semantic_release_templates"

[tool.semantic_release.changelog.environment]
extensions = []

[tool.semantic_release.commit_parser_options]
# These settings allow python-semantic-release to be used without triggering on any commits
allowed_tags = []
minor_tags = []
patch_tags = []

[tool.tomlsort]
all = true
in_place = true
spaces_before_inline_comment = 2
trailing_comma_inline_array = true
overrides."tool.poetry.*".inline_arrays = false
overrides."tool.pylint.*".table_keys = false

# Tox configuration
[tool.tox]
legacy_tox_ini = """
[tox]
requires = tox>4
isolated_build = True
envlist = py39,py310,py311,py312,py313,tests,docs,doctests
skip_missing_interpreters = True
labels =
  basic = py39,py310,py311,py312,py313,tests
  documentation = docs,doctests

[gh-actions]
python =
    3.9: py39
    3.10: py310
    3.11: py311
    3.12: py312
    3.13: py313

[testenv]
package = wheel
install_command = python -I -m pip install --upgrade --upgrade-strategy=eager {opts} {packages}
deps =
    poetry
passenv =
    PYRIGHT_PYTHON_GLOBAL_NODE  # If set outside of tox, this will cause python-pyright to use nodeenv to install node rather than use the system node
setenv =
    COVERAGE_FILE = .coverage_{envname}
    DOC_PYTHON_VERSION = python3.11  # Keep this in sync with .readthedocs.yml and any CI scripts
    # Skip pre-commit checks that are not needed
    SKIP = file-contents-sorter
commands_pre =
    python -m poetry install --no-root --without=main
commands =
    !tests: python -c "import shutil; shutil.rmtree('.dist/{envname}', ignore_errors=True)"
    !tests: poetry build --output=.dist/{envname}
    !tests: twine check --strict .dist/{envname}/*
    !tests: pre-commit run --all-files
    !tests: pytest -vv --doctest-modules --doctest-report=ndiff --showlocals --junitxml={tox_root}/.results_{envname}/results_doctests.xml --self-contained-html --html={tox_root}/.results_{envname}/results_doctests.html src
    pytest -vv -k "not test_docs" --showlocals --cov --junitxml={tox_root}/.results_{envname}/results.xml --cov-report=term --cov-report=xml:{tox_root}/.coverage_{envname}.xml --cov-report=html:{tox_root}/.results_{envname}/html --self-contained-html --html={tox_root}/.results_{envname}/results.html

[testenv:tests]
basepython = python
deps =
    -rtests/requirements.txt
passenv =
    pytest_report_title
setenv =
    pytest_github_report = true
    pytest_use_blanks = true
    GITHUB_STEP_SUMMARY = {tox_root}/.results_{envname}/github_report.md
commands_pre =

[testenv:docs]
basepython = {env:DOC_PYTHON_VERSION}
passenv =
    GITHUB_PAT
deps =
    -rdocs/requirements.txt
commands_pre =
    nodeenv --python-virtualenv --clean-src
    python scripts/install_insiders_packages.py
commands =
    python -c "import shutil; shutil.rmtree('.results_{envname}', ignore_errors=True)"
    mkdocs --verbose build --site-dir .results_{envname}

[testenv:doctests]
basepython = {env:DOC_PYTHON_VERSION}
passenv =
    GITHUB_PAT
deps =
    -rdocs/requirements.txt
    -rtests/requirements.txt
commands_pre =
    nodeenv --python-virtualenv --clean-src
    python scripts/install_insiders_packages.py
commands =
    pytest -v -k "test_docs" --showlocals --junitxml={tox_root}/.results_{envname}/results.xml --self-contained-html --html={tox_root}/.results_{envname}/results.html

[testenv:export-reqs]
commands =
    poetry export --without-hashes --without-urls --all-extras --only=docs --output=docs/requirements.txt
    poetry export --without-hashes --without-urls --all-extras --only=tests --output=tests/requirements.txt
    - pre-commit run -a requirements-txt-fixer
"""<|MERGE_RESOLUTION|>--- conflicted
+++ resolved
@@ -99,12 +99,8 @@
 zeroconf = "^0.136.0"
 
 [tool.poetry.group.dev.dependencies]
-<<<<<<< HEAD
-dc-schema = {python = ">=3.9", version = "^0.0.8"}  # TODO: Drop Python 3.8: remove python requirement
-docutils = "^0.20"  # TODO: Drop Python 3.8: remove this when the minimum Python version is >=3.9
+dc-schema = "^0.0.8"
 jsonschema = {extras = ["format-nongpl"], version = "^4.23.0"}
-=======
->>>>>>> 89e6cd9f
 nodeenv = "^1.9.1"
 pip = "^25.0"
 poetry = "^1.8.0"
