"""Model 2460 Solar Panel Sweep Example Script.

Description:
    This example demonstrates how to generate an I-V sweep on a solar panel.
    In this particular example the voltage is swept from 0V to 20V and the resulting current
    is measured.  The maximum power, maximum current, maximum voltage, short circuit current,
    and open circuit voltage are calculated and displayed in the console.

Converted to Python tm_devices script. DCA 4.7.23
"""

import time

from tm_devices import DeviceManager
from tm_devices.drivers import SMU2460

RESOURCE_ID = "192.168.0.1"

# CONSTANTS
NPLC = 1
SOURCE_RANGE = 20
ILIMIT_LEVEL = 4
START = 0
STOP = 20
POINTS = 115
S_DELAY = 0.05

with DeviceManager(verbose=False) as dm:
<<<<<<< HEAD
    inst: SMU2460 = dm.add_smu(RESOURCE_ID)  # pyright: ignore[reportAssignmentType]
=======
    inst: SMU2460 = dm.add_smu(RESOURCE_ID)
>>>>>>> 47e563f5

    # Reset the Model 2460 and clear its buffer.
    inst.commands.reset()

    # Set the source and measure functions.
    inst.commands.smu.measure.func = inst.commands.smu.FUNC_DC_CURRENT
    inst.commands.smu.source.func = inst.commands.smu.FUNC_DC_VOLTAGE

    # Configure measurement settings.
    inst.commands.smu.terminals = inst.commands.smu.TERMINALS_FRONT
    inst.commands.smu.measure.sense = inst.commands.smu.SENSE_4WIRE
    inst.commands.smu.measure.autorange = inst.commands.smu.ON
    inst.commands.smu.measure.nplc = NPLC

    # Configure source settings.
    inst.commands.smu.source.highc = inst.commands.smu.OFF
    inst.commands.smu.source.range = SOURCE_RANGE
    inst.commands.smu.source.readback = inst.commands.smu.ON
    inst.commands.smu.source.ilimit.level = ILIMIT_LEVEL
    inst.commands.smu.source.sweeplinear("SolarCell", START, STOP, POINTS, S_DELAY)

    # Set the operation status bit 0 to high when the trigger model is active.
    # See Event Numbers in 2460 reference manual.
    inst.commands.status.operation.setmap(0, 2731, 2732)
    inst.commands.trigger.model.initiate()

    while True:  # This is needed to wait for the trigger model to complete
        time.sleep(0.5)
        if not int(inst.commands.status.operation.condition):
            break

    # Get the data from the buffers:
    buffer_data = inst.get_buffers("defbuffer1.sourcevalues", "defbuffer1")
    voltage = buffer_data["defbuffer1.sourcevalues"]
    current = buffer_data["defbuffer1"]

    # Define the initial values.
    isc = current[0]
    min_curr = current[0]
    imax = current[0]
    voc = voltage[0]
    vmax = voltage[0]
    pmax = voltage[0] * current[0]

    # Calculate values and print data.
    print("Voltage:", "Current:", "Power:")
    for idx, _ in enumerate(voltage):
        print(voltage[idx], current[idx], voltage[idx] * current[idx])

        if voltage[idx] * current[idx] < pmax:
            pmax = voltage[idx] * current[idx]
            imax = current[idx]
            vmax = voltage[idx]

        if abs(current[idx]) < abs(min_curr):
            voc = voltage[idx]

    pmax = abs(pmax)
    imax = abs(imax)
    print(f"PMAX: {pmax} W", f"IMAX: {imax} A", f"VMAX: {vmax} V", f"ISC: {isc} A", f"VOC: {voc} V")<|MERGE_RESOLUTION|>--- conflicted
+++ resolved
@@ -26,11 +26,7 @@
 S_DELAY = 0.05
 
 with DeviceManager(verbose=False) as dm:
-<<<<<<< HEAD
-    inst: SMU2460 = dm.add_smu(RESOURCE_ID)  # pyright: ignore[reportAssignmentType]
-=======
     inst: SMU2460 = dm.add_smu(RESOURCE_ID)
->>>>>>> 47e563f5
 
     # Reset the Model 2460 and clear its buffer.
     inst.commands.reset()
