"""2651A Fast ADC Usage Example Script.

Description:
    This script is designed to output pulses and
    capture     both the current and the voltage of the pulse using
    the fast ADC of the Model 2651A High Power System SourceMeter
    instrument.

Equipment Needed:
    1x 2651A High Power System SourceMeter instrument

Converted to Python tm_devices script. DCA 4.12.23
"""

from datetime import datetime

from dateutil.tz import tzlocal

from tm_devices import DeviceManager
from tm_devices.drivers import SMU2651A

TODAY_DATE = datetime.now(tz=tzlocal()).date()
RESOURCE_ID = "192.168.0.1"
V_FILENAME = "CapturePulseV_" + str(TODAY_DATE) + ".csv"
I_FILENAME = "CapturePulseI_" + str(TODAY_DATE) + ".csv"

# TEST CONSTANTS
NUM_PULSES = 5
PULSE_LEVEL = 5
PULSE_WIDTH = 300e-6
PULSE_LIMIT = 50
BIAS_LEVEL = 0
DC_LIMIT = 5
MEASURE_INTERVAL = 1e-6


def capture_pulse_i(inst: SMU2651A) -> None:
    """Uses fast ADC to capture current pulses at 1% duty cycle.

    Args:
        inst (SMU2651A): The python driver for the instrument under test.
    """
    # Aliases for redability
    commands = inst.commands
    smua = inst.commands.smu["a"]

    # Configure the SMU
    commands.reset()
    smua.reset()
    smua.source.func = smua.OUTPUT_DCAMPS
    smua.sense = smua.SENSE_REMOTE
    smua.source.rangei = PULSE_LEVEL
    smua.source.leveli = BIAS_LEVEL
    smua.source.limitv = DC_LIMIT
    smua.measure.autozero = smua.AUTOZERO_ONCE

    # Use a measure range that is as large as the biggest
    # possible pulse
    smua.measure.rangev = PULSE_LIMIT
    smua.measure.rangei = PULSE_LEVEL

    # Select the fast ADC for measurements
    smua.measure.adc = "smua.ADC_FAST"

    # Set the time between measurements.  1us is the smallest
    smua.measure.interval = MEASURE_INTERVAL

    # Set the measure count to be 1.25 times the width of the pulse
    # to ensure we capture the entire pulse plus falling edge.
    smua.measure.count = PULSE_WIDTH / MEASURE_INTERVAL * 1.25

    # Prepare the reading buffers
    commands.buffer_var["smua.nvbuffer1"].clear()
    commands.buffer_var["smua.nvbuffer1"].collecttimestamps = 1
    commands.buffer_var["smua.nvbuffer1"].collectsourcevalues = 0
    commands.buffer_var["smua.nvbuffer2"].clear()
    commands.buffer_var["smua.nvbuffer2"].collecttimestamps = 1
    commands.buffer_var["smua.nvbuffer2"].collectsourcevalues = 0
    # Can't use source values with async measurements

    # # Configure the Pulsed Sweep setup
    # Timer 1 controls the pulse period
    commands.trigger.timer[1].count = NUM_PULSES - 1
    # 1% Duty Cycle
    commands.trigger.timer[1].delay = PULSE_WIDTH / 0.01
    commands.trigger.timer[1].passthrough = "true"
    commands.trigger.timer[1].stimulus = smua.trigger.ARMED_EVENT_ID

    # Timer 2 controls the pulse width
    commands.trigger.timer[2].count = 1
    commands.trigger.timer[2].delay = PULSE_WIDTH - 3e-6
    commands.trigger.timer[2].passthrough = "false"
    commands.trigger.timer[2].stimulus = smua.trigger.SOURCE_COMPLETE_EVENT_ID

    # Configure SMU Trigger Model for Sweep/Pulse Output
    # Pulses will all be the same level so set start and stop to
    # the same value and the number of points in the sweep to 2
    smua.trigger.source.lineari(PULSE_LEVEL, PULSE_LEVEL, 2)
    smua.trigger.source.limitv = PULSE_LIMIT
    smua.trigger.measure.action = smua.ASYNC
    # We want to start the measurements before the source action takes
    # place so we must configure the ADC to operate asynchronously of
    # the rest of the SMU trigger model actions

    # Measure I and V during the pulse
    smua.trigger.measure.iv("smua.nvbuffer1", "smua.nvbuffer2")

    # Return the output to the bias level at the end of the pulse
    smua.trigger.endpulse.action = smua.SOURCE_IDLE
    smua.trigger.endsweep.action = smua.SOURCE_IDLE
    smua.trigger.count = NUM_PULSES
    smua.trigger.arm.stimulus = 0
    smua.trigger.source.stimulus = commands.trigger.timer[1].EVENT_ID
    smua.trigger.measure.stimulus = commands.trigger.timer[1].EVENT_ID
    smua.trigger.endpulse.stimulus = commands.trigger.timer[2].EVENT_ID
    smua.trigger.source.action = smua.ENABLE

    smua.source.output = 1
    smua.trigger.initiate()
    inst.query(
        "waitcomplete() print(1)"
    )  # This is necessary to wait for the trigger model to complete fully

    smua.source.output = 0

    inst.write_buffers(I_FILENAME, "smua.nvbuffer1.timestamps", "smua.nvbuffer2", "smua.nvbuffer1")


def capture_pulse_v(inst: SMU2651A) -> None:
    """Uses fast ADC to capture voltage pulses at 1% duty cycle.

    Args:
        inst (SMU2651A): The python driver for the instrument under test.
    """
    # Aliases for readability
    commands = inst.commands
    smua = inst.commands.smu["a"]

    # Configure the SMU
    commands.reset()
    smua.reset()
    smua.source.func = smua.OUTPUT_DCVOLTS
    smua.sense = smua.SENSE_REMOTE
    smua.source.rangev = PULSE_LEVEL
    smua.source.levelv = BIAS_LEVEL
    smua.source.limiti = DC_LIMIT
    smua.measure.autozero = smua.AUTOZERO_ONCE

    # Use a measure range that is as large as the biggest possible pulse
    smua.measure.rangei = PULSE_LIMIT
    smua.measure.rangev = PULSE_LEVEL

    # Select the fast ADC for measurements
    smua.measure.adc = "smua.ADC_FAST"

    # Set the time between measurements.  1us is the smallest
    smua.measure.interval = MEASURE_INTERVAL

    # Set the measure count to be 1.25 times the width of the pulse
    # to ensure we capture the entire pulse plus falling edge.
    smua.measure.count = PULSE_WIDTH / MEASURE_INTERVAL * 1.25

    # Prepare the reading buffers
    commands.buffer_var["smua.nvbuffer1"].clear()
    commands.buffer_var["smua.nvbuffer1"].collecttimestamps = 1
    commands.buffer_var["smua.nvbuffer1"].collectsourcevalues = 0
    commands.buffer_var["smua.nvbuffer2"].clear()
    commands.buffer_var["smua.nvbuffer2"].collecttimestamps = 1
    commands.buffer_var["smua.nvbuffer2"].collectsourcevalues = 0
    # Can't use source values with async measurements

    # Configure the Pulsed Sweep setup

    # Timer 1 controls the pulse period
    commands.trigger.timer[1].count = NUM_PULSES - 1
    # 1% Duty Cycle
    commands.trigger.timer[1].delay = PULSE_WIDTH / 0.01
    commands.trigger.timer[1].passthrough = "true"
    commands.trigger.timer[1].stimulus = smua.trigger.ARMED_EVENT_ID

    # Timer 2 controls the pulse width
    commands.trigger.timer[2].count = 1
    commands.trigger.timer[2].delay = PULSE_WIDTH - 3e-6
    commands.trigger.timer[2].passthrough = "false"
    commands.trigger.timer[2].stimulus = smua.trigger.SOURCE_COMPLETE_EVENT_ID

    # Configure SMU Trigger Model for Sweep/Pulse Output

    # Pulses will all be the same level so set start and stop to
    # the same value and the number of points in the sweep to 2
    smua.trigger.source.linearv(PULSE_LEVEL, PULSE_LEVEL, 2)
    smua.trigger.source.limiti = PULSE_LIMIT
    smua.trigger.measure.action = smua.ASYNC
    # We want to start the measurements before the source action takes
    # place so we must configure the ADC to operate asynchronously of
    # the rest of the SMU trigger model actions

    # Measure I and V during the pulse
    smua.trigger.measure.iv("smua.nvbuffer1", "smua.nvbuffer2")

    # Return the output to the bias level at the end of the pulse/sweep
    smua.trigger.endpulse.action = smua.SOURCE_IDLE
    smua.trigger.endsweep.action = smua.SOURCE_IDLE
    smua.trigger.count = NUM_PULSES
    smua.trigger.arm.stimulus = 0
    smua.trigger.source.stimulus = commands.trigger.timer[1].EVENT_ID
    smua.trigger.measure.stimulus = commands.trigger.timer[1].EVENT_ID
    smua.trigger.endpulse.stimulus = commands.trigger.timer[2].EVENT_ID
    smua.trigger.source.action = smua.ENABLE

    smua.source.output = 1
    smua.trigger.initiate()
    inst.query(
        "waitcomplete() print(1)"
    )  # This is necessary to wait for the trigger model to complete fully

    smua.source.output = 0

    inst.write_buffers(V_FILENAME, "smua.nvbuffer1.timestamps", "smua.nvbuffer2", "smua.nvbuffer1")


# RUN TEST
with DeviceManager() as DM:
<<<<<<< HEAD
    inst_driver: SMU2651A = DM.add_smu(RESOURCE_ID)  # pyright: ignore[reportAssignmentType]
=======
    inst_driver: SMU2651A = DM.add_smu(RESOURCE_ID)
>>>>>>> 47e563f5

    capture_pulse_i(inst_driver)
    capture_pulse_v(inst_driver)<|MERGE_RESOLUTION|>--- conflicted
+++ resolved
@@ -221,11 +221,7 @@
 
 # RUN TEST
 with DeviceManager() as DM:
-<<<<<<< HEAD
-    inst_driver: SMU2651A = DM.add_smu(RESOURCE_ID)  # pyright: ignore[reportAssignmentType]
-=======
     inst_driver: SMU2651A = DM.add_smu(RESOURCE_ID)
->>>>>>> 47e563f5
 
     capture_pulse_i(inst_driver)
     capture_pulse_v(inst_driver)