--- conflicted
+++ resolved
@@ -52,11 +52,7 @@
       - id: actionlint
         additional_dependencies: [pyflakes, shellcheck-py]
   - repo: https://github.com/commitizen-tools/commitizen
-<<<<<<< HEAD
-    rev: e177141ec11f6bf72a6661c6a9fabebe3b670251  # frozen: v4.6.3
-=======
     rev: be02801f92cb948ba86d8c1a9a306be4172e4efe  # frozen: v4.7.0
->>>>>>> ff139002
     hooks:
       - id: commitizen
         stages: [commit-msg]
