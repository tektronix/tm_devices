--- conflicted
+++ resolved
@@ -17,111 +17,7 @@
 from typing_extensions import TypeVar
 
 from tm_devices.components import DMConfigParser
-<<<<<<< HEAD
-from tm_devices.drivers import (
-    AFG3K,
-    AFG3KB,
-    AFG3KC,
-    AFG31K,
-    AWG5K,
-    AWG5KB,
-    AWG5KC,
-    AWG7K,
-    AWG7KB,
-    AWG7KC,
-    AWG70KA,
-    AWG70KB,
-    AWG5200,
-    DAQ6510,
-    DMM6500,
-    DMM7510,
-    DMM7512,
-    DPO2K,
-    DPO2KB,
-    DPO4K,
-    DPO4KB,
-    DPO5K,
-    DPO5KB,
-    DPO7K,
-    DPO7KC,
-    DPO70K,
-    DPO70KC,
-    DPO70KD,
-    DPO70KDX,
-    DPO70KSX,
-    DSA70K,
-    DSA70KC,
-    DSA70KD,
-    LPD6,
-    MDO3,
-    MDO3K,
-    MDO4K,
-    MDO4KB,
-    MDO4KC,
-    MSO2,
-    MSO2K,
-    MSO2KB,
-    MSO4,
-    MSO4B,
-    MSO4K,
-    MSO4KB,
-    MSO5,
-    MSO5B,
-    MSO5K,
-    MSO5KB,
-    MSO5LP,
-    MSO6,
-    MSO6B,
-    MSO70K,
-    MSO70KC,
-    MSO70KDX,
-    PSU2200,
-    PSU2220,
-    PSU2230,
-    PSU2231,
-    PSU2231A,
-    PSU2280,
-    PSU2281,
-    SMU2400,
-    SMU2401,
-    SMU2410,
-    SMU2450,
-    SMU2460,
-    SMU2461,
-    SMU2470,
-    SMU2601A,
-    SMU2601B,
-    SMU2601BPulse,
-    SMU2602A,
-    SMU2602B,
-    SMU2604A,
-    SMU2604B,
-    SMU2606B,
-    SMU2611A,
-    SMU2611B,
-    SMU2612A,
-    SMU2612B,
-    SMU2614A,
-    SMU2614B,
-    SMU2634A,
-    SMU2634B,
-    SMU2635A,
-    SMU2635B,
-    SMU2636A,
-    SMU2636B,
-    SMU2651A,
-    SMU2657A,
-    SMU6430,
-    SMU6514,
-    SMU6517B,
-    SS3706A,
-    TekScopeSW,
-    TMT4,
-    TSOVu,
-)
-=======
 from tm_devices.drivers.api.rest_api.margin_testers.margin_tester import MarginTester
->>>>>>> 47e563f5
 from tm_devices.drivers.api.rest_api.rest_api_device import RESTAPIDevice
 from tm_devices.drivers.pi.data_acquisition_systems.data_acquisition_system import (
     DataAcquisitionSystem,
@@ -130,8 +26,8 @@
 from tm_devices.drivers.pi.pi_device import PIDevice
 from tm_devices.drivers.pi.power_supplies.power_supply import PowerSupplyUnit
 from tm_devices.drivers.pi.scopes.scope import Scope
-from tm_devices.drivers.pi.signal_sources.afgs.afg import AFG
-from tm_devices.drivers.pi.signal_sources.awgs.awg import AWG
+from tm_devices.drivers.pi.signal_generators.afgs.afg import AFG
+from tm_devices.drivers.pi.signal_generators.awgs.awg import AWG
 from tm_devices.drivers.pi.source_measure_units.source_measure_unit import SourceMeasureUnit
 from tm_devices.drivers.pi.systems_switches.systems_switch import SystemsSwitch
 from tm_devices.helpers import (
@@ -171,101 +67,6 @@
 ####################################################################################################
 # Type Aliases
 ####################################################################################################
-<<<<<<< HEAD
-# TODO: this is temporary until python3.12 which will support TypeVar with defaults
-AFGAlias: TypeAlias = Union[AFG3K, AFG3KB, AFG3KC, AFG31K]
-AWGAlias: TypeAlias = Union[AWG5K, AWG5KB, AWG5KC, AWG7K, AWG7KB, AWG7KC, AWG5200, AWG70KA, AWG70KB]
-DataAcquisitionSystemAlias: TypeAlias = Union[DAQ6510]  # pyright: ignore[reportInvalidTypeArguments]
-DigitalMultimeterAlias: TypeAlias = Union[DMM6500, DMM7510, DMM7512]
-ScopeAlias: TypeAlias = Union[
-    DPO5K,
-    DPO5KB,
-    DPO7K,
-    DPO7KC,
-    DPO70K,
-    DPO70KC,
-    DPO70KD,
-    DPO70KDX,
-    DPO70KSX,
-    DSA70K,
-    DSA70KC,
-    DSA70KD,
-    LPD6,
-    MSO5,
-    MSO6,
-    MSO4,
-    MSO4B,
-    MSO2,
-    MSO6B,
-    MSO5B,
-    MSO5LP,
-    TekScopeSW,
-    TSOVu,
-    MSO2K,
-    MSO2KB,
-    DPO2K,
-    DPO2KB,
-    MDO3,
-    MDO3K,
-    MDO4K,
-    MDO4KB,
-    MDO4KC,
-    MSO4K,
-    MSO4KB,
-    DPO4K,
-    DPO4KB,
-    MSO5K,
-    MSO5KB,
-    MSO70K,
-    MSO70KC,
-    MSO70KDX,
-]
-MarginTesterAlias: TypeAlias = Union[TMT4]  # pyright: ignore[reportInvalidTypeArguments]
-PowerSupplyUnitAlias: TypeAlias = Union[
-    PSU2200,
-    PSU2220,
-    PSU2230,
-    PSU2231,
-    PSU2231A,
-    PSU2280,
-    PSU2281,
-]
-SourceMeasureUnitAlias: TypeAlias = Union[
-    SMU2400,
-    SMU2401,
-    SMU2410,
-    SMU2450,
-    SMU2460,
-    SMU2461,
-    SMU2470,
-    SMU2601B,
-    SMU2601BPulse,
-    SMU2602B,
-    SMU2604B,
-    SMU2606B,
-    SMU2611B,
-    SMU2612B,
-    SMU2614B,
-    SMU2634B,
-    SMU2635B,
-    SMU2636B,
-    SMU2651A,
-    SMU2657A,
-    SMU2601A,
-    SMU2602A,
-    SMU2604A,
-    SMU2611A,
-    SMU2612A,
-    SMU2614A,
-    SMU2634A,
-    SMU2635A,
-    SMU2636A,
-    SMU6430,
-    SMU6514,
-    SMU6517B,
-]
-SystemsSwitchAlias: TypeAlias = Union[SS3706A]  # pyright: ignore[reportInvalidTypeArguments]
-=======
 AFGAlias = TypeVar("AFGAlias", bound=AFG, default=AFG)
 AWGAlias = TypeVar("AWGAlias", bound=AWG, default=AWG)
 DataAcquisitionSystemAlias = TypeVar(
@@ -283,7 +84,6 @@
     "SourceMeasureUnitAlias", bound=SourceMeasureUnit, default=SourceMeasureUnit
 )
 SystemsSwitchAlias = TypeVar("SystemsSwitchAlias", bound=SystemsSwitch, default=SystemsSwitch)
->>>>>>> 47e563f5
 
 
 ####################################################################################################
