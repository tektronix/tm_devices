"""Module containing constants and dataclasses for the `tm_devices` package."""

import re

<<<<<<< HEAD
from dataclasses import dataclass, field
from types import MappingProxyType
from typing import Any, cast, Dict, Final, FrozenSet, List, Literal, Mapping, Optional, Tuple, Union
=======
from collections.abc import Mapping
from dataclasses import dataclass
from types import MappingProxyType
from typing import Dict, Final, FrozenSet, List, Optional, Tuple, Union
>>>>>>> 89e6cd9f

from dc_schema import SchemaAnnotation  # pyright: ignore[reportMissingTypeStubs]
from pyvisa import constants as pyvisa_constants
from typing_extensions import Annotated

from tm_devices.helpers.dataclass_mixins import (
    AsDictionaryMixin,
    AsDictionaryUseEnumNameUseCustEnumStrValueMixin,
)
from tm_devices.helpers.enums import (
    ConnectionTypes,
    DeviceTypes,
    LoadImpedanceAFG,
    SupportedModels,
)
from tm_devices.helpers.logging import LoggingLevels
from tm_devices.helpers.standalone_functions import validate_address


@dataclass
class USBTMCConfiguration:
    """Dataclass for holding USBTMC configuration information.

    Each instance of the dataclass holds a Vendor ID and a Model ID to allow easier creation of
    USBTMC VISA resource expressions.
    """

    vendor_id: str
    """The hexadecimal Vendor ID used to create the USBTMC resource expression."""
    model_id: str
    """The hexadecimal Model ID used to create the USBTMC resource expression."""


class _ConfigEntryEnvStrMixin(AsDictionaryMixin):
    """Implements __str__ dunder method to format configuration information as an env variable.

    Handles nested classes through a prefix mapping stored in CONFIG_CLASS_STR_PREFIX_MAPPING.
    Changes to the mapping need to be reversible in the dm_config_parser which needs to bundle
    prefixed values under their own dictionary (to mimic the return type from the toml/yaml config
    files -> ``Dict[str, Union[str, int, Dict[str,...]]]``).

    So make sure to also modify DMConfigParser's _CONFIG_NESTED_DICT_MAPPING class property.
    """

    def __str__(self) -> str:
        """Return a single line of comma separated, key-value pairs for an environment variable."""
        ret_list: List[str] = []
        for key, val in self.to_dict(ignore_none=True).items():
            # must pull class type from actual value, not the to_dict()'s representation
            if (
                prefix := CONFIG_CLASS_STR_PREFIX_MAPPING.get(type(getattr(self, key)))  # pyright: ignore[reportUnknownArgumentType]
            ) is not None:
                if any(val.values()):
                    # still need to ignore the None values
                    str_pair = ",".join(
                        f"{prefix}{key2}={val2}" for key2, val2 in val.items() if val2 is not None
                    )
                else:
                    continue  # pragma: no cover
            else:
                str_pair = f"{key}={val}"
            ret_list.append(str_pair)
        return ",".join(ret_list)


@dataclass
class SerialConfig(AsDictionaryUseEnumNameUseCustEnumStrValueMixin, _ConfigEntryEnvStrMixin):
    """Serial configuration properties for connecting to a device over SERIAL (ASRL).

    Notes:
        - `baud_rate`: The baud rate controls the communication frequency.
            e.g. 9600
        - `data_bits`: The number of data bits in each character.
            One of [5, 6, 7, 8].
        - `flow_control`: Control for pausing/resuming data stream between slower devices.
            One of ``SerialConfig.FlowControl.[none|xon_xoff|dtr_dsr|rts_cts]``.
        - `parity`: Parity controls checksum bit (added to each data character) behavior.
            One of ``SerialConfig.Parity.[none|odd|even|mark|space]``.
        - `stop_bits`: Number of bits to use to indicate end of a character.
            One of ``SerialConfig.StopBits.[one|one_and_a_half|two]``.
        - `end_input`: Character(s) to indicate the end of a message transmission.
            One of ``SerialConfig.Termination.[termination_break|termination_char|last_bit|none]``.
    """

    FlowControl = pyvisa_constants.ControlFlow
    """A convenience enumeration listing the options for control flow for a serial device.

    It is used to set the
    [`flow_control`][tm_devices.helpers.constants_and_dataclasses.SerialConfig.flow_control]
    attribute when creating a
    [`SerialConfig`][tm_devices.helpers.constants_and_dataclasses.SerialConfig] object.
    """
    Parity = pyvisa_constants.Parity
    """A convenience enumeration listing the options for parity for a serial device.

    It is used to set the
    [`parity`][tm_devices.helpers.constants_and_dataclasses.SerialConfig.parity]
    attribute when creating a
    [`SerialConfig`][tm_devices.helpers.constants_and_dataclasses.SerialConfig] object.
    """
    StopBits = pyvisa_constants.StopBits
    """A convenience enumeration listing the options for stop bits for a serial device.

    It is used to set the
    [`stop_bits`][tm_devices.helpers.constants_and_dataclasses.SerialConfig.stop_bits]
    attribute when creating a
    [`SerialConfig`][tm_devices.helpers.constants_and_dataclasses.SerialConfig] object.
    """
    Termination = pyvisa_constants.SerialTermination
    """A convenience enumeration listing the available methods for terminating a serial transfer.

    It is used to set the
    [`end_input`][tm_devices.helpers.constants_and_dataclasses.SerialConfig.end_input]
    attribute when creating a
    [`SerialConfig`][tm_devices.helpers.constants_and_dataclasses.SerialConfig] object.
    """
    baud_rate: Annotated[
        Optional[int],
        SchemaAnnotation(
            description=(
                "The baud rate of the communication, this controls the communication frequency\n"
                "https://tm-devices.readthedocs.io/stable/configuration/#serial_config"
            ),
        ),
    ] = None
    """The baud rate controls the communication frequency.

    This is a list of common baud rates:
    ``[115200, 57600, 38400, 19200, 9600, 4800, 2400, 1200, 600, 300]``
    """
    data_bits: Annotated[
        Optional[Literal[5, 6, 7, 8]],
        SchemaAnnotation(
            description=(
                "The number of data bits in each character\n"
                "https://tm-devices.readthedocs.io/stable/configuration/#serial_config"
            ),
        ),
    ] = None
    """The number of data bits in each character.

    One of ``[5, 6, 7, 8]``.
    """
    flow_control: Annotated[
        Optional[Union[FlowControl, Literal["none", "xon_xoff", "dtr_dsr", "rts_cts"]]],
        SchemaAnnotation(
            description=(
                "The control for pausing/resuming data streaming between slower devices\n"
                "https://tm-devices.readthedocs.io/stable/configuration/#serial_config"
            ),
        ),
    ] = None
    """Control for pausing/resuming data stream between slower devices.

    One of ``SerialConfig.FlowControl.[none|xon_xoff|dtr_dsr|rts_cts]``.
    """
    parity: Annotated[
        Optional[Union[Parity, Literal["none", "odd", "even", "mark", "space"]]],
        SchemaAnnotation(
            description=(
                "Define if and where a checksum bit should be added to each data character\n"
                "https://tm-devices.readthedocs.io/stable/configuration/#serial_config"
            ),
        ),
    ] = None
    """Parity adds a checksum bit to each data character.

    This checksum bit enables the target device to determine whether the data was received
    correctly. The parity is used with every frame transmitted and received on a serial session.

    One of ``SerialConfig.Parity.[none|odd|even|mark|space]``.
    """
    stop_bits: Annotated[
        Optional[Union[StopBits, Literal["one", "one_and_a_half", "two"]]],
        SchemaAnnotation(
            description=(
                "The number of bits to use to indicate the end of a frame/character\n"
                "https://tm-devices.readthedocs.io/stable/configuration/#serial_config"
            ),
        ),
    ] = None
    """Number of bits to use to indicate end of a character.

    The number of stop bits that indicate the end of a frame on a serial resource.

    One of ``SerialConfig.StopBits.[one|one_and_a_half|two]``.
    """
    end_input: Annotated[
        Optional[
            Union[Termination, Literal["termination_break", "termination_char", "last_bit", "none"]]
        ],
        SchemaAnnotation(
            description=(
                "The specific character(s) that indicate the end of a message transmission\n"
                "https://tm-devices.readthedocs.io/stable/configuration/#serial_config"
            ),
        ),
    ] = None
    """Character(s) to indicate the end of a message transmission.

    One of ``SerialConfig.Termination.[termination_break|termination_char|last_bit|none]``.
    """

    def __post_init__(self) -> None:
        """Convert from string to expected type and translate enum string names into the values."""
        if isinstance(self.baud_rate, str):
            self.baud_rate = int(self.baud_rate)
        if isinstance(self.data_bits, str):
            self.data_bits = cast(Literal[5, 6, 7, 8], int(self.data_bits))
        if isinstance(self.flow_control, str):
            self.flow_control = getattr(self.FlowControl, self.flow_control)
        if isinstance(self.parity, str):
            self.parity = getattr(self.Parity, self.parity)
        if isinstance(self.stop_bits, str):
            self.stop_bits = getattr(self.StopBits, self.stop_bits)
        if isinstance(self.end_input, str):
            self.end_input = getattr(self.Termination, self.end_input)

    class SchemaConfig:  # pylint: disable=too-few-public-methods
        """Schema configuration for the SerialConfig dataclass."""

        annotation: Any = SchemaAnnotation(title="")


# pylint: disable=too-many-instance-attributes
@dataclass(frozen=True)
class DeviceConfigEntry(AsDictionaryUseEnumNameUseCustEnumStrValueMixin, _ConfigEntryEnvStrMixin):
    """Dataclass for holding configuration information for a single device."""

    device_type: Annotated[
        DeviceTypes,
        SchemaAnnotation(
            description=(
                "The specific type of device to connect to\n"
                "https://tm-devices.readthedocs.io/stable/configuration/#device_type"
            ),
        ),
    ]
    """The specific device type defined in the config entry."""
    address: Annotated[
        str,
        SchemaAnnotation(
            description=(
                "The address to use to connect to the device\n"
                "https://tm-devices.readthedocs.io/stable/configuration/#address"
            ),
        ),
    ]
    """The address used to connect to the device.

    Notes:
        - TCPIP: IP address or the hostname.
        - SOCKET: IP address or the hostname (must define `lan_port` field).
        - REST_API: IP address or the hostname (must define `lan_port` field).
        - SERIAL/ASRL: serial COM port number (as a string).
        - GPIB: the GPIB address number (as a string).
        - USB: use expression format `f"{model}-{serial_number}"` (ex: `"MSO24-ABC0123"`).
    """
    connection_type: Annotated[
        ConnectionTypes,
        SchemaAnnotation(
            description=(
                "The connection type to use to connect with the device\n"
                "https://tm-devices.readthedocs.io/stable/configuration/#connection_type"
            ),
        ),
    ] = ConnectionTypes.TCPIP
    """The specific type of connection defined in the config entry."""
    alias: Annotated[
        Optional[str],
        SchemaAnnotation(
            description=(
                "An alias used to access the device via the DeviceManager\n"
                "https://tm-devices.readthedocs.io/stable/configuration/#alias"
            ),
        ),
    ] = None
    """An optional key/name used to retrieve this devices from the DeviceManager."""
    lan_port: Annotated[
        Optional[int],
        SchemaAnnotation(
            description=(
                "The LAN port number to connect on, used for SOCKET/REST_API connections\n"
                "https://tm-devices.readthedocs.io/stable/configuration/#lan_port"
            ),
        ),
    ] = None
    """The port number to connect on, used for SOCKET/REST_API connections."""
    lan_device_name: Annotated[
        Optional[str],
        SchemaAnnotation(
            description=(
                "The LAN device name (e.g. 'inst0') to connect via, used for TCPIP connections\n"
                "https://tm-devices.readthedocs.io/stable/configuration/#lan_device_name"
            ),
        ),
    ] = None
    """The LAN device name to connect on, used for TCPIP connections (defaults to 'inst0')."""
    serial_config: Annotated[
        Optional[SerialConfig],
        SchemaAnnotation(
            description=(
                "The configuration options for SERIAL (ASRL) connections\n"
                "https://tm-devices.readthedocs.io/stable/configuration/#serial_config"
            ),
        ),
    ] = None
    """Serial configuration properties for connecting to a device over SERIAL (ASRL)."""
    device_driver: Annotated[
        Optional[str],
        SchemaAnnotation(
            description=(
                "The name of a specific device driver class to use for the device, only used for "
                "REST_API connections\n"
                "https://tm-devices.readthedocs.io/stable/configuration/#device_driver"
            ),
        ),
    ] = None
    """The name of the Python driver to use for the device (required for connection_type=REST_API, ignored otherwise)."""  # noqa: E501
    gpib_board_number: Annotated[
        Optional[int],
        SchemaAnnotation(
            description=(
                "The GPIB board number to use, only used for GPIB connections\n"
                "https://tm-devices.readthedocs.io/stable/configuration/#gpib_board_number"
            ),
        ),
    ] = None
    """The GPIB board number (also referred to as a controller) to be used when making a GPIB connection (defaults to 0)."""  # noqa: E501

    # pylint: disable=too-many-branches
    def __post_init__(self) -> None:  # noqa: PLR0912, C901
        """Validate data after creation.

        Raises:
            TypeError: Indicates a bad enum type.
            ValueError: Indicates a bad input value.
        """
        # manually handle type conversion from parsing from config file
        # (this is the correct way to edit the frozen data)
        if self.lan_port is not None and isinstance(self.lan_port, str):
            object.__setattr__(self, "lan_port", int(self.lan_port))
        if not isinstance(self.address, str):  # pyright: ignore[reportUnnecessaryIsInstance]
            object.__setattr__(self, "address", str(self.address))

        # Validate the connection and interface types
        try:
            # device and connections are inside this try clause to raise a TypeError on bad values.
            # Convert them from strings (parsed from config/env) to appropriate enum value.
            if not isinstance(self.device_type, DeviceTypes):  # pyright: ignore[reportUnnecessaryIsInstance]
                object.__setattr__(self, "device_type", DeviceTypes(self.device_type))
            if not isinstance(self.connection_type, ConnectionTypes):  # pyright: ignore[reportUnnecessaryIsInstance]
                object.__setattr__(self, "connection_type", ConnectionTypes(self.connection_type))
        except ValueError as error:
            # this is from an invalid enum name
            raise TypeError(*error.args)  # noqa: B904

        # Validate the GPIB board number
        if (
            self.connection_type == ConnectionTypes.GPIB
            and not isinstance(self.gpib_board_number, int)
            and self.gpib_board_number is not None
        ):
            try:
                # noinspection PyTypeChecker
                object.__setattr__(self, "gpib_board_number", int(self.gpib_board_number))
            except ValueError:
                msg = (
                    f'"{self.gpib_board_number}" is not a valid GPIB board number, '
                    f"valid board numbers must be integers."
                )
                raise ValueError(msg)  # noqa: B904

        if (
            self.gpib_board_number is not None
            and not MIN_GPIB_BOARD_NUMBER <= self.gpib_board_number <= MAX_GPIB_BOARD_NUMBER
        ):
            msg = (
                f'The GPIB board number of "{self.gpib_board_number}" is not a valid board number. '
                f"The valid board number range is "
                f"{MIN_GPIB_BOARD_NUMBER} <= gpib_board_number <= {MAX_GPIB_BOARD_NUMBER}."
            )
            raise ValueError(msg)

        # While a SerialConfig is not frozen, if not created here then it cannot be added later.
        # A serial_config must be created if the connection_type is SERIAL (ASRL).
        if self.connection_type == ConnectionTypes.SERIAL and self.serial_config is None:
            object.__setattr__(self, "serial_config", SerialConfig())

        if self.device_type not in VALID_DEVICE_CONNECTION_TYPES:
            msg = (
                f"{self.device_type.name} is not a valid device type. Valid device types: "
                f"{VALID_DEVICE_CONNECTION_TYPES}"
            )
            raise TypeError(msg)
        if self.connection_type not in VALID_DEVICE_CONNECTION_TYPES[self.device_type]:
            msg = (
                f"{self.connection_type.name} is not a valid "
                f"{self.device_type} connection type. Valid connection types: "
                f"{[x.name for x in VALID_DEVICE_CONNECTION_TYPES[self.device_type]]}"
            )
            raise TypeError(msg)

        # Check if a specific device driver is needed to be specified
        if self.connection_type == ConnectionTypes.REST_API and self.device_driver is None:
            msg = (
                f'Device configuration entry "{self}" specified a '
                f"REST_API connection without providing the Python device driver name to use."
            )
            raise ValueError(msg)

        if self.connection_type == ConnectionTypes.SOCKET and self.lan_port is None:
            msg = (
                f'Device configuration entry "{self}" specified a '
                f"socket connection without a port number."
            )
            raise ValueError(msg)

        # validate address
        try:
            if self.connection_type in [
                ConnectionTypes.TCPIP,
                ConnectionTypes.SOCKET,
                ConnectionTypes.REST_API,
            ]:
                validate_address(self.address)
            elif (  # pylint: disable=too-many-boolean-expressions
                (self.connection_type == ConnectionTypes.USB and "-" not in self.address)
                or (self.connection_type == ConnectionTypes.SERIAL and not self.address.isdigit())
                or (
                    self.connection_type == ConnectionTypes.GPIB
                    and not (
                        self.address.isdigit()
                        and MIN_GPIB_ADDRESS <= int(self.address) <= MAX_GPIB_ADDRESS
                    )
                )
            ):
                raise ValueError  # noqa: TRY301
        except ValueError as exc:
            msg = f"""Found invalid value of `address={self.address}`
        Must provide an valid address format for the `connection_type={self.connection_type.value}':
            TCPIP: IP address or the hostname.
            SOCKET: IP address or the hostname (must define `lan_port` field).
            REST_API: IP address or the hostname (must define `lan_port` field).
            SERIAL/ASRL: serial COM port number.
            GPIB: address number ({MIN_GPIB_ADDRESS} <= n <= {MAX_GPIB_ADDRESS}).
            USB: use expression format "<model>-<serial_number>" (ex: "MSO24-ABC0123").
                """
            raise ValueError(msg) from exc

        # Validate serial config
        if self.serial_config is not None:
            # make sure serial attributes with integer input are in valid range
            if (
                self.serial_config.baud_rate is not None
                and self.serial_config.baud_rate not in VALID_SERIAL_BAUD
            ):
                msg = (
                    f"Unexpected baud rate of {self.serial_config.baud_rate}, "
                    f"must be in {sorted(VALID_SERIAL_BAUD)}"
                )
                raise ValueError(msg)
            if (
                self.serial_config.data_bits is not None
                and self.serial_config.data_bits not in VALID_SERIAL_DATA_BITS
            ):
                msg = (
                    f"Unexpected data bits of {self.serial_config.data_bits}, "
                    f"must be in {sorted(VALID_SERIAL_DATA_BITS)}"
                )
                raise ValueError(msg)

    def get_address_expression(self) -> str:
        """Return an address expression.

        This is not the resource expression, it is used to help catch duplicate addresses.
        """
        return (
            self.connection_type.value + " " + self.address + ""
            if self.lan_port is None
            else f":{self.lan_port}"
        )

    def get_visa_resource_expression(self) -> str:
        """Construct the VISA resource expression for the device.

        Example visa expressions:

            - TCPIP0::MSO58-3000260::instr0::INSTR
            - USB0::0x0699::0x0522::3000260::INSTR
            - TCPIP0::192.168.0.1::4000::SOCKET
            - ASRL3::INSTR  (serial on COM port 3)

        Returns:
            A string containing the VISA resource expression.

        Raises:
            NotImplementedError: Indicates that the USBTMC lookup dictionary needs to be
                updated to support the current device.
            ValueError: Indicates that the connection type specified in the config is not valid.
        """
        # If USBTMC for the address check if connected
        if self.connection_type == ConnectionTypes.USB:
            full_model, serial = self.address.split("-", 1)
            # local import here to avoid circular imports
            # pylint: disable=import-outside-toplevel,cyclic-import
            from tm_devices.helpers.functions import get_model_series

            model_series = get_model_series(full_model)
            model_id_lookup = {
                **_externally_registered_usbtmc_model_id_lookup,
                **_USB_MODEL_ID_STR_LOOKUP,
            }
            try:
                usbtmc_config = model_id_lookup[model_series]

                # This commented out block of code can help deal with devices where the specific
                # model number is the USBTMC model_id but the Python driver is shared between
                # multiple model numbers. It is currently not needed, if this is needed in the
                # future this code block can be uncommented.
                # RELIC # if usbtmc_config.model_id == _USBTMC_UNKNOWN_MODEL:
                # RELIC #     usbtmc_config = USBTMCConfiguration(
                # RELIC #         vendor_id=usbtmc_config.vendor_id,
                # RELIC #         model_id="0x" + (full_model.split(" ", maxsplit=1)[-1])[:4],
                # RELIC #     )

                resource_expr = (
                    f"USB0::{usbtmc_config.vendor_id}::{usbtmc_config.model_id}::{serial}::0::INSTR"
                )
            except KeyError as exc:
                msg = (
                    f"USBTMC model ID has not been configured for the "
                    f"{model_series} model series\nconfig = {self}"
                )
                raise NotImplementedError(msg) from exc
        elif self.connection_type == ConnectionTypes.SOCKET:
            resource_expr = f"TCPIP0::{self.address}::{self.lan_port}::SOCKET"
        elif self.connection_type == ConnectionTypes.TCPIP:
            # Set the LAN device name to "inst0" if one is not provided/
            lan_device_name = "inst0" if self.lan_device_name is None else self.lan_device_name
            resource_expr = f"TCPIP0::{self.address}::{lan_device_name}::INSTR"
        elif self.connection_type == ConnectionTypes.SERIAL:
            resource_expr = f"ASRL{self.address}::INSTR"
        elif self.connection_type == ConnectionTypes.MOCK:  # pragma: no cover
            resource_expr = f"MOCK0::{self.address}::INSTR"
        elif self.connection_type == ConnectionTypes.GPIB:
            gpib_board_number = 0 if self.gpib_board_number is None else self.gpib_board_number
            resource_expr = f"GPIB{gpib_board_number}::{self.address}::INSTR"
        else:
            msg = (
                f"{self.connection_type.value} is not a valid connection type for a VISA resource."
            )
            raise ValueError(msg)
        return resource_expr

    class SchemaConfig:  # pylint: disable=too-few-public-methods
        """Schema configuration for the DeviceConfigEntry dataclass."""

        annotation: Any = SchemaAnnotation(title="")


@dataclass
class DMConfigOptions(AsDictionaryMixin):
    """Device Management Configuration options."""

    standalone: Annotated[
        Optional[bool],
        SchemaAnnotation(
            description=(
                "Indicate if PyVISA-py's pure Python VISA backend should be used\n"
                "https://tm-devices.readthedocs.io/stable/configuration/#standalone"
            ),
        ),
    ] = None
    """An option indicating to use PyVISA-py's pure Python VISA backend."""
    setup_cleanup: Annotated[
        Optional[bool],
        SchemaAnnotation(
            description=(
                "Indicate if a device's `cleanup()` method should be run when opening "
                "the connection\n"
                "https://tm-devices.readthedocs.io/stable/configuration/#setup_cleanup"
            ),
        ),
    ] = None
    """An option indicating to run a device's ``cleanup()`` method when opening the connection."""
    teardown_cleanup: Annotated[
        Optional[bool],
        SchemaAnnotation(
            description=(
                "Indicate if a device's `cleanup()` method should be run when closing "
                "the connection\n"
                "https://tm-devices.readthedocs.io/stable/configuration/#teardown_cleanup"
            ),
        ),
    ] = None
    """An option indicating to run a device's ``cleanup()`` method when closing the connection."""
    verbose_mode: Annotated[
        Optional[bool],
        SchemaAnnotation(
            description=(
                "Indicate if more verbose output should be printed to stdout instead of "
                "just the log file\n"
                "https://tm-devices.readthedocs.io/stable/configuration/#verbose_mode"
            ),
        ),
    ] = None
    """A verbosity flag to turn on more printouts to stdout."""
<<<<<<< HEAD
    verbose_visa: Annotated[
        Optional[bool],
        SchemaAnnotation(
            description=(
                "Indicate if verbose VISA logging should be printed to stdout instead of "
                "just the log file\n"
                "https://tm-devices.readthedocs.io/stable/configuration/#verbose_visa"
            ),
        ),
    ] = None
=======
    disable_command_verification: Optional[bool] = None
    """A flag that disables command verification for all devices.

    This can have the effect of speeding up automation scripts by no longer checking each command
    after it is sent via the `.set_and_check()` method.
    """
    verbose_visa: Optional[bool] = None
>>>>>>> 89e6cd9f
    """A verbosity flag to enable extremely verbose VISA logging to stdout."""
    retry_visa_connection: Annotated[
        Optional[bool],
        SchemaAnnotation(
            description=(
                "Indicate if the VISA connection attempt should be retried after a failure\n"
                "https://tm-devices.readthedocs.io/stable/configuration/#retry_visa_connection"
            ),
        ),
    ] = None
    """A flag to enable retrying the first VISA connection attempt."""
    default_visa_timeout: Annotated[
        Optional[int],
        SchemaAnnotation(
            description=(
                "The default VISA timeout value (in milliseconds) to use when creating "
                "VISA connections\n"
                "https://tm-devices.readthedocs.io/stable/configuration/#default_visa_timeout"
            ),
        ),
    ] = None
    """A default VISA timeout value (in milliseconds) to use when creating VISA connections.

    When this option is not set, a default value of 5000 milliseconds (5 seconds) is used.
    """
    check_for_updates: Annotated[
        Optional[bool],
        SchemaAnnotation(
            description=(
                "Indicate if the package should check for updates on creation of the "
                "DeviceManager\n"
                "https://tm-devices.readthedocs.io/stable/configuration/#check_for_updates"
            ),
        ),
    ] = None
    """A flag indicating if a check for updates for the package should be performed on creation of the DeviceManager."""  # noqa: E501
    log_console_level: Annotated[
        Optional[str],
        SchemaAnnotation(
            description=(
                "Set the logging level for the console\n"
                "https://tm-devices.readthedocs.io/stable/configuration/#log_console_level"
            ),
        ),
    ] = None
    """The logging level to set for the console.

    One of `["DEBUG", "INFO", "WARNING", "ERROR", "CRITICAL", "NONE"]`, see the
    [`LoggingLevels`][tm_devices.helpers.logging.LoggingLevels] enum for details.
    Defaults to `"INFO"`. See the
    [`configure_logging()`][tm_devices.helpers.logging.configure_logging] function for more
    information.
    """
    log_file_level: Annotated[
        Optional[str],
        SchemaAnnotation(
            description=(
                "Set the logging level for the log file\n"
                "https://tm-devices.readthedocs.io/stable/configuration/#log_file_level"
            ),
        ),
    ] = None
    """The logging level to set for the log file.

    One of `["DEBUG", "INFO", "WARNING", "ERROR", "CRITICAL", "NONE"]`, see the
    [`LoggingLevels`][tm_devices.helpers.logging.LoggingLevels] enum for details.
    Defaults to `"DEBUG"`. See the
    [`configure_logging()`][tm_devices.helpers.logging.configure_logging] function for more
    information.
    """
    log_file_directory: Annotated[
        Optional[str],
        SchemaAnnotation(
            description=(
                "Set the directory to save log files to\n"
                "https://tm-devices.readthedocs.io/stable/configuration/#log_file_directory"
            ),
        ),
    ] = None
    """The directory to save log files to.

    Defaults to "./logs". See the
    [`configure_logging()`][tm_devices.helpers.logging.configure_logging] function for more
    information and default values.
    """
    log_file_name: Annotated[
        Optional[str],
        SchemaAnnotation(
            description=(
                "Set the name of the log file to save the logs to\n"
                "https://tm-devices.readthedocs.io/stable/configuration/#log_file_name"
            ),
        ),
    ] = None
    """The name of the log file to save the logs to.

    Defaults to a timestamped filename with the .log extension. See the
    [`configure_logging()`][tm_devices.helpers.logging.configure_logging] function for more
    information and default values.
    """
    log_colored_output: Annotated[
        Optional[bool],
        SchemaAnnotation(
            description=(
                "Indicate if colored output should be used for the console logging\n"
                "https://tm-devices.readthedocs.io/stable/configuration/#log_colored_output"
            ),
        ),
    ] = None
    """Whether to use colored output from the `colorlog` package for the console.

    Defaults to False. See the [`configure_logging()`][tm_devices.helpers.logging.configure_logging]
    function for more information and default values.
    """
    log_pyvisa_messages: Annotated[
        Optional[bool],
        SchemaAnnotation(
            description=(
                "Indicate if PyVISA logs should be included in the log file\n"
                "https://tm-devices.readthedocs.io/stable/configuration/#log_pyvisa_messages"
            ),
        ),
    ] = None
    """Whether to include logs from the `pyvisa` package in the log file.

    Defaults to False. See the [`configure_logging()`][tm_devices.helpers.logging.configure_logging]
    function for more information and default values.
    """
    log_uncaught_exceptions: Optional[bool] = None
    """Whether to log uncaught exceptions to the log file with full tracebacks.

    This behavior also reduces the traceback size of exceptions in the console. Setting
    [`log_file_level`][tm_devices.helpers.constants_and_dataclasses.DMConfigOptions.log_file_level]
    to `"NONE"` will disable this feature regardless of the value of
    [`log_uncaught_exceptions`][tm_devices.helpers.constants_and_dataclasses.DMConfigOptions.log_uncaught_exceptions].

    Defaults to True. See the [`configure_logging()`][tm_devices.helpers.logging.configure_logging]
    function for more information and default values.
    """

    def __post_init__(self) -> None:
        """Validate data after creation.

        Raises:
            ValueError: Indicates a bad input value.
        """
        for attribute in ("log_console_level", "log_file_level"):
            try:
                if (value := getattr(self, attribute)) is not None:
                    _ = LoggingLevels(value)
            except ValueError as error:  # noqa: PERF203
                msg = (
                    f'Invalid value for {attribute}: "{getattr(self, attribute)}". '
                    f"Valid values are {LoggingLevels.list_values()}"
                )
                raise ValueError(msg) from error

    def __str__(self) -> str:
        """Complete config entry line for an environment variable."""
        return ",".join(
            [
                opt_key.upper() + (f"={opt_val}" if not isinstance(opt_val, bool) else "")
                for opt_key, opt_val in self.to_dict(ignore_none=True).items()
                if opt_val
            ]
        )

    class SchemaConfig:  # pylint: disable=too-few-public-methods
        """Schema configuration for the DMConfigOptions dataclass."""

        annotation: Any = SchemaAnnotation(title="")


@dataclass
class TMDevicesConfigFileSchema:
    """Configuration file schema for the tm_devices package."""

    devices: Annotated[
        List[DeviceConfigEntry],
        SchemaAnnotation(
            description=(
                "A list of devices for the DeviceManager to connect to\n"
                "https://tm-devices.readthedocs.io/stable/configuration/#device-configuration"
            ),
        ),
    ] = field(default_factory=list)
    """A list of devices for the DeviceManager to connect to."""
    options: Annotated[
        DMConfigOptions,
        SchemaAnnotation(
            description=(
                "The options controlling the behavior of the tm_devices package\n"
                "https://tm-devices.readthedocs.io/stable/configuration/#general-configuration-options"
            ),
        ),
    ] = field(default_factory=DMConfigOptions)
    """The options controlling the behavior of the tm_devices package."""

    class SchemaConfig:  # pylint: disable=too-few-public-methods
        """Schema configuration for the TMDevicesConfigFileSchema dataclass."""

        annotation: Any = SchemaAnnotation(
            title="tm_devices Configuration File JSON Schema",
            description=(
                "Configuration options for the tm_devices Python package\n"
                "https://github.com/tektronix/tm_devices"
            ),
        )


###############################################################################
#                                CONSTANTS
###############################################################################
# don't include this in the __init__
MIN_GPIB_ADDRESS: Final[int] = 0
# don't include this in the __init__
MAX_GPIB_ADDRESS: Final[int] = 30
# don't include this in the __init__
MAX_GPIB_BOARD_NUMBER: Final[int] = 32
# don't include this in the __init__
MIN_VGPIB_BOARD_NUMBER: Final[int] = 8
# don't include this in the __init__
MIN_GPIB_BOARD_NUMBER: Final[int] = 0
# don't include this in the __init__
CONFIG_CLASS_STR_PREFIX_MAPPING: Final = MappingProxyType({SerialConfig: "serial_"})
# don't include this in the __init__
VALID_SERIAL_BAUD: Final[FrozenSet[int]] = frozenset(
    [
        300,
        600,
        1200,
        2400,
        4800,
        9600,
        14400,
        19200,
        28800,
        31250,
        38400,
        57600,
        115200,
    ]
)
# don't include this in the __init__
VALID_SERIAL_DATA_BITS: Final[FrozenSet[int]] = frozenset([5, 6, 7, 8])

PYVISA_PY_BACKEND: Final[str] = "@py"
"""Constant string which indicates to use the pure Python PyVISA-py backend when creating VISA connections."""  # noqa: E501

SYSTEM_DEFAULT_VISA_BACKEND: Final[str] = ""
"""Constant string which indicates to use the current system's default VISA backend when creating VISA connections."""  # noqa: E501

PACKAGE_NAME: Final[str] = "tm_devices"
"""Constant string with the name of this package."""

VISA_RESOURCE_EXPRESSION_REGEX: "Final[re.Pattern[str]]" = re.compile(  # pylint: disable=unsubscriptable-object,useless-suppression
    r"^(\w+)(?:::0X\w+)?::([-.\w]+)(?:::(\w+))?(?:::INST0?)?::(INSTR?|SOCKET)$"
)
"""A regex pattern used to capture pieces of VISA resource expressions."""

VALID_DEVICE_CONNECTION_TYPES: Final[Mapping[DeviceTypes, Tuple[ConnectionTypes, ...]]] = (
    MappingProxyType(
        {
            DeviceTypes.AFG: (
                ConnectionTypes.TCPIP,
                ConnectionTypes.USB,
                ConnectionTypes.SOCKET,
                ConnectionTypes.SERIAL,
                ConnectionTypes.GPIB,
            ),
            DeviceTypes.AWG: (
                ConnectionTypes.TCPIP,
                ConnectionTypes.USB,
                ConnectionTypes.SOCKET,
                ConnectionTypes.SERIAL,
                ConnectionTypes.GPIB,
            ),
            DeviceTypes.DAQ: (
                ConnectionTypes.TCPIP,
                ConnectionTypes.USB,
                ConnectionTypes.GPIB,
                ConnectionTypes.SERIAL,
            ),
            DeviceTypes.DMM: (
                ConnectionTypes.TCPIP,
                ConnectionTypes.USB,
                ConnectionTypes.SOCKET,
                ConnectionTypes.SERIAL,
                ConnectionTypes.GPIB,
            ),
            DeviceTypes.MT: (ConnectionTypes.REST_API,),
            DeviceTypes.PSU: (
                ConnectionTypes.TCPIP,
                ConnectionTypes.USB,
                ConnectionTypes.SOCKET,
                ConnectionTypes.SERIAL,
                ConnectionTypes.GPIB,
            ),
            DeviceTypes.SCOPE: (
                ConnectionTypes.TCPIP,
                ConnectionTypes.USB,
                ConnectionTypes.SOCKET,
                ConnectionTypes.SERIAL,
                ConnectionTypes.GPIB,
                ConnectionTypes.MOCK,
            ),
            DeviceTypes.SMU: (
                ConnectionTypes.TCPIP,
                ConnectionTypes.USB,
                ConnectionTypes.SOCKET,
                ConnectionTypes.SERIAL,
                ConnectionTypes.GPIB,
            ),
            DeviceTypes.SS: (
                ConnectionTypes.TCPIP,
                ConnectionTypes.USB,
                ConnectionTypes.SOCKET,
                ConnectionTypes.GPIB,
            ),
            DeviceTypes.UNSUPPORTED: tuple(ConnectionTypes),
        }
    )
)
"""Mapping of each device type to its supported connection types.

Any additions to this class need to be added to the [`tm_devices.helpers.enums.DeviceTypes`][] enum
as well.
"""

# USBTMC configuration defines
TEKTRONIX_USBTMC_VENDOR_ID: Final[str] = "0x0699"
"""The USBTMC Vendor ID for Tektronix devices."""
KEITHLEY_USBTMC_VENDOR_ID: Final[str] = "0x05E6"
"""The USBTMC Vendor ID for Keithley devices."""
USB_MODEL_ID_LOOKUP: Final[Mapping[SupportedModels, USBTMCConfiguration]] = MappingProxyType(
    {
        SupportedModels.MDO3: USBTMCConfiguration(
            vendor_id=TEKTRONIX_USBTMC_VENDOR_ID, model_id="0x052C"
        ),
        SupportedModels.MDO3K: USBTMCConfiguration(
            vendor_id=TEKTRONIX_USBTMC_VENDOR_ID, model_id="0x0408"
        ),
        SupportedModels.MSO2: USBTMCConfiguration(
            vendor_id=TEKTRONIX_USBTMC_VENDOR_ID, model_id="0x0105"
        ),
        SupportedModels.MSO2KB: USBTMCConfiguration(
            vendor_id=TEKTRONIX_USBTMC_VENDOR_ID, model_id="0x03A4"
        ),
        SupportedModels.MSO4: USBTMCConfiguration(
            vendor_id=TEKTRONIX_USBTMC_VENDOR_ID, model_id="0x0527"
        ),
        SupportedModels.MSO4B: USBTMCConfiguration(
            vendor_id=TEKTRONIX_USBTMC_VENDOR_ID, model_id="0x0527"
        ),
        SupportedModels.MSO5: USBTMCConfiguration(
            vendor_id=TEKTRONIX_USBTMC_VENDOR_ID, model_id="0x0522"
        ),
        SupportedModels.MSO5B: USBTMCConfiguration(
            vendor_id=TEKTRONIX_USBTMC_VENDOR_ID, model_id="0x0522"
        ),
        SupportedModels.MSO5LP: USBTMCConfiguration(
            vendor_id=TEKTRONIX_USBTMC_VENDOR_ID, model_id="0x0529"
        ),
        SupportedModels.MSO6: USBTMCConfiguration(
            vendor_id=TEKTRONIX_USBTMC_VENDOR_ID, model_id="0x0528"
        ),
        SupportedModels.MSO6B: USBTMCConfiguration(
            vendor_id=TEKTRONIX_USBTMC_VENDOR_ID, model_id="0x0530"
        ),
        SupportedModels.LPD6: USBTMCConfiguration(
            vendor_id=TEKTRONIX_USBTMC_VENDOR_ID, model_id="0x052F"
        ),
        SupportedModels.AFG3K: USBTMCConfiguration(
            vendor_id=TEKTRONIX_USBTMC_VENDOR_ID, model_id="0x0345"
        ),
        SupportedModels.AFG31K: USBTMCConfiguration(
            vendor_id=TEKTRONIX_USBTMC_VENDOR_ID, model_id="0x035E"
        ),
        SupportedModels.SMU2450: USBTMCConfiguration(
            vendor_id=KEITHLEY_USBTMC_VENDOR_ID, model_id="0x2450"
        ),
        SupportedModels.SMU2460: USBTMCConfiguration(
            vendor_id=KEITHLEY_USBTMC_VENDOR_ID, model_id="0x2460"
        ),
        SupportedModels.SMU2461: USBTMCConfiguration(
            vendor_id=KEITHLEY_USBTMC_VENDOR_ID, model_id="0x2461"
        ),
        SupportedModels.SMU2470: USBTMCConfiguration(
            vendor_id=KEITHLEY_USBTMC_VENDOR_ID, model_id="0x2470"
        ),
        SupportedModels.SMU2601A: USBTMCConfiguration(
            vendor_id=KEITHLEY_USBTMC_VENDOR_ID, model_id="0x2601"
        ),
        SupportedModels.SMU2602A: USBTMCConfiguration(
            vendor_id=KEITHLEY_USBTMC_VENDOR_ID, model_id="0x2602"
        ),
        SupportedModels.SMU2604A: USBTMCConfiguration(
            vendor_id=KEITHLEY_USBTMC_VENDOR_ID, model_id="0x2604"
        ),
        SupportedModels.SMU2611A: USBTMCConfiguration(
            vendor_id=KEITHLEY_USBTMC_VENDOR_ID, model_id="0x2611"
        ),
        SupportedModels.SMU2612A: USBTMCConfiguration(
            vendor_id=KEITHLEY_USBTMC_VENDOR_ID, model_id="0x2612"
        ),
        SupportedModels.SMU2614A: USBTMCConfiguration(
            vendor_id=KEITHLEY_USBTMC_VENDOR_ID, model_id="0x2614"
        ),
        SupportedModels.SMU2634A: USBTMCConfiguration(
            vendor_id=KEITHLEY_USBTMC_VENDOR_ID, model_id="0x2634"
        ),
        SupportedModels.SMU2635A: USBTMCConfiguration(
            vendor_id=KEITHLEY_USBTMC_VENDOR_ID, model_id="0x2635"
        ),
        SupportedModels.SMU2636A: USBTMCConfiguration(
            vendor_id=KEITHLEY_USBTMC_VENDOR_ID, model_id="0x2636"
        ),
        SupportedModels.SMU2601B: USBTMCConfiguration(
            vendor_id=KEITHLEY_USBTMC_VENDOR_ID, model_id="0x2601"
        ),
        SupportedModels.SMU2602B: USBTMCConfiguration(
            vendor_id=KEITHLEY_USBTMC_VENDOR_ID, model_id="0x2602"
        ),
        SupportedModels.SMU2604B: USBTMCConfiguration(
            vendor_id=KEITHLEY_USBTMC_VENDOR_ID, model_id="0x2604"
        ),
        SupportedModels.SMU2606B: USBTMCConfiguration(
            vendor_id=KEITHLEY_USBTMC_VENDOR_ID, model_id="0x2606"
        ),
        SupportedModels.SMU2611B: USBTMCConfiguration(
            vendor_id=KEITHLEY_USBTMC_VENDOR_ID, model_id="0x2611"
        ),
        SupportedModels.SMU2612B: USBTMCConfiguration(
            vendor_id=KEITHLEY_USBTMC_VENDOR_ID, model_id="0x2612"
        ),
        SupportedModels.SMU2614B: USBTMCConfiguration(
            vendor_id=KEITHLEY_USBTMC_VENDOR_ID, model_id="0x2614"
        ),
        SupportedModels.SMU2634B: USBTMCConfiguration(
            vendor_id=KEITHLEY_USBTMC_VENDOR_ID, model_id="0x2634"
        ),
        SupportedModels.SMU2635B: USBTMCConfiguration(
            vendor_id=KEITHLEY_USBTMC_VENDOR_ID, model_id="0x2635"
        ),
        SupportedModels.SMU2636B: USBTMCConfiguration(
            vendor_id=KEITHLEY_USBTMC_VENDOR_ID, model_id="0x2636"
        ),
        SupportedModels.PSU2200: USBTMCConfiguration(
            vendor_id=KEITHLEY_USBTMC_VENDOR_ID, model_id="0x2200"
        ),
        SupportedModels.PSU2220: USBTMCConfiguration(
            vendor_id=KEITHLEY_USBTMC_VENDOR_ID, model_id="0x2220"
        ),
        SupportedModels.PSU2230: USBTMCConfiguration(
            vendor_id=KEITHLEY_USBTMC_VENDOR_ID, model_id="0x2230"
        ),
        SupportedModels.PSU2231: USBTMCConfiguration(
            vendor_id=KEITHLEY_USBTMC_VENDOR_ID, model_id="0x2231"
        ),
        SupportedModels.PSU2231A: USBTMCConfiguration(
            vendor_id=KEITHLEY_USBTMC_VENDOR_ID, model_id="0x2231"
        ),
        SupportedModels.PSU2280: USBTMCConfiguration(
            vendor_id=KEITHLEY_USBTMC_VENDOR_ID, model_id="0x2280"
        ),
        SupportedModels.PSU2281: USBTMCConfiguration(
            vendor_id=KEITHLEY_USBTMC_VENDOR_ID, model_id="0x2281"
        ),
        SupportedModels.AWG5200: USBTMCConfiguration(
            vendor_id=TEKTRONIX_USBTMC_VENDOR_ID, model_id="0x0503"
        ),
        SupportedModels.AWG70KA: USBTMCConfiguration(
            vendor_id=TEKTRONIX_USBTMC_VENDOR_ID, model_id="0x0503"
        ),
        SupportedModels.AWG70KB: USBTMCConfiguration(
            vendor_id=TEKTRONIX_USBTMC_VENDOR_ID, model_id="0x0503"
        ),
        SupportedModels.SS3706A: USBTMCConfiguration(
            vendor_id=KEITHLEY_USBTMC_VENDOR_ID, model_id="0x3706"
        ),
    }
)
"""A mapping of device model series to their USBTMC connection information.

This lists the natively supported USBTMC connections of `tm_devices`, use
[``register_additional_usbtmc_model_series()``][tm_devices.helpers.functions.register_additional_usbtmc_mapping]
to register USBTMC connection information for devices not listed here.
"""

LOAD_IMPEDANCE_LOOKUP: Final[Mapping[Union[float, str], LoadImpedanceAFG]] = MappingProxyType(
    {
        9.97e37: LoadImpedanceAFG.HIGHZ,
        1.0e6: LoadImpedanceAFG.HIGHZ,
        "HIGHZ": LoadImpedanceAFG.HIGHZ,
        50.0: LoadImpedanceAFG.FIFTY,
        "FIFTY": LoadImpedanceAFG.FIFTY,
    }
)
"""Conversions of literal values representing impedances to Enum values representing impedances."""


####################################################################################################
# Private Attributes
####################################################################################################
_externally_registered_usbtmc_model_id_lookup: Dict[str, USBTMCConfiguration] = {}
_USB_MODEL_ID_STR_LOOKUP: Mapping[str, USBTMCConfiguration] = MappingProxyType(
    {key.value: value for key, value in USB_MODEL_ID_LOOKUP.items()}
)<|MERGE_RESOLUTION|>--- conflicted
+++ resolved
@@ -2,16 +2,10 @@
 
 import re
 
-<<<<<<< HEAD
+from collections.abc import Mapping
 from dataclasses import dataclass, field
 from types import MappingProxyType
-from typing import Any, cast, Dict, Final, FrozenSet, List, Literal, Mapping, Optional, Tuple, Union
-=======
-from collections.abc import Mapping
-from dataclasses import dataclass
-from types import MappingProxyType
-from typing import Dict, Final, FrozenSet, List, Optional, Tuple, Union
->>>>>>> 89e6cd9f
+from typing import Any, cast, Dict, Final, FrozenSet, List, Literal, Optional, Tuple, Union
 
 from dc_schema import SchemaAnnotation  # pyright: ignore[reportMissingTypeStubs]
 from pyvisa import constants as pyvisa_constants
@@ -220,7 +214,7 @@
         if isinstance(self.baud_rate, str):
             self.baud_rate = int(self.baud_rate)
         if isinstance(self.data_bits, str):
-            self.data_bits = cast(Literal[5, 6, 7, 8], int(self.data_bits))
+            self.data_bits = cast("Literal[5, 6, 7, 8]", int(self.data_bits))
         if isinstance(self.flow_control, str):
             self.flow_control = getattr(self.FlowControl, self.flow_control)
         if isinstance(self.parity, str):
@@ -620,7 +614,20 @@
         ),
     ] = None
     """A verbosity flag to turn on more printouts to stdout."""
-<<<<<<< HEAD
+    disable_command_verification: Annotated[
+        Optional[bool],
+        SchemaAnnotation(
+            description=(
+                "Indicate if command verification should be disabled for all devices\n"
+                "https://tm-devices.readthedocs.io/stable/configuration/#disable_command_verification"
+            ),
+        ),
+    ] = None
+    """A flag that disables command verification for all devices.
+
+    This can have the effect of speeding up automation scripts by no longer checking each command
+    after it is sent via the `.set_and_check()` method.
+    """
     verbose_visa: Annotated[
         Optional[bool],
         SchemaAnnotation(
@@ -631,15 +638,6 @@
             ),
         ),
     ] = None
-=======
-    disable_command_verification: Optional[bool] = None
-    """A flag that disables command verification for all devices.
-
-    This can have the effect of speeding up automation scripts by no longer checking each command
-    after it is sent via the `.set_and_check()` method.
-    """
-    verbose_visa: Optional[bool] = None
->>>>>>> 89e6cd9f
     """A verbosity flag to enable extremely verbose VISA logging to stdout."""
     retry_visa_connection: Annotated[
         Optional[bool],
@@ -768,7 +766,15 @@
     Defaults to False. See the [`configure_logging()`][tm_devices.helpers.logging.configure_logging]
     function for more information and default values.
     """
-    log_uncaught_exceptions: Optional[bool] = None
+    log_uncaught_exceptions: Annotated[
+        Optional[bool],
+        SchemaAnnotation(
+            description=(
+                "Indicate if uncaught exceptions should be logged to the log file with full tracebacks\n"
+                "https://tm-devices.readthedocs.io/stable/configuration/#log_uncaught_exceptions"
+            )
+        ),
+    ] = None
     """Whether to log uncaught exceptions to the log file with full tracebacks.
 
     This behavior also reduces the traceback size of exceptions in the console. Setting
