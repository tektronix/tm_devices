--- conflicted
+++ resolved
@@ -18,25 +18,17 @@
 
 Things to be included in the next release go here.
 
----
-
-### Added
-
-<<<<<<< HEAD
+### Added
+
 - `collectgarbage()` is now called during cleanup of `TSPControl` children.
 - Added USBTMC Support for the AFG31K and MDO3 drivers.
 - Testing/linting on Python 3.13.
 - Added the `get_errors()` method to the `Device` class to enable easy access to the current error code and messages on any device.
 - Added more details to the Architectural Overview page of the documentation as well as highlighting to the device driver diagram on the page.
 - Added regex matching to the `verify_values()` helper function to allow for more flexible value verification.
-=======
-- `collectgarbage()` is now called during cleanup of `TSPDevice` children.
-- Added USB Support for AFG31K and MDO3 models.
->>>>>>> f20bbdd3
-
-### Changed
-
-<<<<<<< HEAD
+
+### Changed
+
 NOTE: Despite all the officially breaking changes, the actual drivers were only affected in
 very minor ways. The primary impact to the drivers was simply the removal of previously
 deprecated functionality. Almost all changes only impacted the internal workings of `tm_devices`.
@@ -68,8 +60,6 @@
 
 ---
 
-=======
->>>>>>> f20bbdd3
 ## v2.4.0 (2024-09-19)
 
 ### Merged Pull Requests
