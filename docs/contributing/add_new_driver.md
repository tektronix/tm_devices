--- conflicted
+++ resolved
@@ -32,23 +32,17 @@
     `tm_devices/drivers/__init__.py`
 07. Update the `__all__` variable inside `tm_devices/drivers/__init__.py` to
     include the new device driver
-<<<<<<< HEAD
-08. Update the appropriate Type Alias in `device_manager.py` (search for "Type
-    Aliases")
-09. If the device supports VISA USBTMC communication, update the
-=======
 08. If the device supports VISA USBTMC communication, update the
->>>>>>> 47e563f5
     `USB_MODEL_ID_LOOKUP` lookup exposed in `tm_devices/helpers/__init__.py`
-10. Update the Supported Devices section in `README.rst` to include the new model
-11. Update unit tests (and simulated device files)
+09. Update the Supported Devices section in `README.rst` to include the new model
+10. Update unit tests (and simulated device files)
     1. Add a new simulated device driver in the correct folder within
        `tests/sim_devices`
     2. Update `tests/sim_devices/devices.yaml` with a new resource for the new
        driver (Make sure the device name is correct in the `devices.yaml` and in
        the corresponding simulated device file)
     3. Update `tests/test_all_device_drivers.py` with the new simulated resource
-12. Run the `tests/verify_physical_device_support.py` script targeting a
+11. Run the `tests/verify_physical_device_support.py` script targeting a
     physical device that will use the newly created driver to verify it is
     working properly.
 
