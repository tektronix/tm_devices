--- conflicted
+++ resolved
@@ -35,16 +35,14 @@
 DPOJET
 :  A jitter, noise, timing, and eye diagram analysis tool for Tektronix Performance Digital Oscilloscopes
 
-<<<<<<< HEAD
 GPIB
 : General Purpose Interface Bus
 
 IAFG
 : Internal Arbitrary Function Generator.
-=======
+
 IDE
 : Integrated Development Environment
->>>>>>> 28081ad4
 
 LP
 : Low Profile
