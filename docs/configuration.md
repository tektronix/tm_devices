--- conflicted
+++ resolved
@@ -123,7 +123,6 @@
     device_driver: <device_driver>
 ```
 
-<<<<<<< HEAD
 #### Device Configuration Definitions
 
 ##### `device_type`
@@ -213,7 +212,7 @@
         - Different products may support ranges outside the commonly used rates
             listed here.
     - `data_bits:` The number of data bits in each character.
-        - One of \[5, 6, 7, 8\].
+        - One of [5, 6, 7, 8].
     - `flow_control:` Control for pausing/resuming data stream between slower
         devices.
         - Valid options: `none`, `xon_xoff`, `dtr_dsr`, or `rts_cts`
@@ -240,100 +239,6 @@
 - Ignored when `<connection_type>` is not `REST_API`
 
 ### General Configuration Options
-=======
-#### Legend for Device Configuration
-
-- `device_type`
-    - Valid options for `<device_type>`:
-        - `AFG`: An Arbitrary Function Generator
-        - `AWG`: An Arbitrary Waveform Generator
-        - `DAQ`: An Data Acquisition Unit
-        - `DMM`: An Digital Multimeter
-        - `MT`: A Margin Tester
-        - `PSU`: A Power Supply Unit
-        - `SCOPE`: An Oscilloscope
-        - `SMU`: A Source Measure Unit
-        - `SS`: A Systems Switch
-- `connection_type`
-    - Defaults to `TCPIP` when not explicitly defined.
-    - Valid options for `<connection_type>`:
-        - VISA connection types:
-            - `TCPIP`: A VISA connection over the TCPIP interface (default)
-            - `USB`: A VISA connection over a physical USBTMC interface
-            - `SERIAL`: A VISA connection over the serial (ASRL / RS-232 / RS-485) interface
-            - `SOCKET`: A VISA connection over the SOCKET interface
-            - `GPIB` : A VISA connection over the GPIB interface
-        - Other valid connection types:
-            - `REST_API`: A REST API connection over the network
-- `address`
-    - `<ip_address_or_hostname>`
-        - Either the full IP address or system hostname is required to initialize
-            the connection to the device.
-        - Hostname is preferable, since it will gracefully handle a new DHCP lease
-            which results in a potentially new IP address, but sometimes hostnames
-            have resolution problems. In that case, an IP address usually works.
-    - `<model>-<serial_number>`
-        - If using the `USB` connection type for a VISA connection, address must be
-            specified in the format `<model>-<serial_number>` so that the proper VISA
-            resource expression can be created.
-    - `<serial_port>`
-        - The COM port to use, usually a number. For example, an usb-to-serial
-            adapter connected to the USB port number 1 would show up as "COM1", so
-            `address='1'`.
-    - `<gpib_address>`
-        - The GPIB address, a number in the range 0 to 30.
-- `alias`
-    - An optional field for a case-insensitive string that can be used as a key to
-        select the device in the Device Manager instead of the device type and
-        number. Without an alias, the device can still be accessed through a key
-        generated from `<device_type>` string and the number of devices of the same
-        type that were defined before it. For example: If there are two SCOPEs in
-        the device list, one should be `SCOPE 1` and the other should be `SCOPE 2`.
-    - Underscores and dashes are allowed, but other special characters are not
-        allowed. Any alias provided will be converted into all capital letters for
-        use later.
-- `lan_port`
-    - The open port, a number in the range 0 to 65535.
-    - Required when the `<connection_type>` is `SOCKET`.
-    - Optional when `<connection_type>` is `REST_API`
-- `lan_device_name`
-    - The LAN device name to connect on when `<connection_type>` is `TCPIP`.
-    - If no LAN device name is provided in the configuration, `inst0` is used.
-- `serial_config`
-    - Configuration data for `SERIAL` connection type, which VISA documentation
-        commonly refers to as ASRL.
-    - **Both sides must be using the same settings, otherwise data looks like
-        gibberish.**
-        - `baud_rate:` The baud rate controls the communication frequency:.
-            - Common rates: \[115200, 57600, 38400, 19200, 9600, 4800, 2400, 1200,
-                600, 300\].
-            - Different products may support ranges outside the commonly used rates
-                listed here.
-        - `data_bits:` The number of data bits in each character.
-            - One of [5, 6, 7, 8].
-        - `flow_control:` Control for pausing/resuming data stream between slower
-            devices.
-            - Valid options: `none`, `xon_xoff`, `dtr_dsr`, or `rts_cts`
-        - `parity:` Parity controls checksum bit (added to each data character)
-            behavior.
-            - Valid options: `none`, `odd` ,`even`, `mark`, or `space`.
-        - `stop_bits:` Number of bits to use to indicate end of a character.
-            - Valid options: `one`, `one_and_a_half`, or `two`.
-        - `end_input:` Character(s) to indicate the end of a message transmission.
-            - Valid options: `termination_break`, `termination_char`, `last_bit`, or
-                `none`.
-- `gpib_board_number`
-    - The GPIB board number (also referred to as a controller) that the device is connected to.
-    - If no board number is provided in the configuration, a board number of `0` is assumed.
-- `device_driver`
-    - The name of the Python driver class to use for the device (see the
-        [`tm_devices.drivers`][] API reference for a complete list of all driver
-        names).
-    - Required when `<connection_type>` is `REST_API`
-    - Ignored when `<connection_type>` is not `REST_API`
-
-### Config Options
->>>>>>> 89e6cd9f
 
 These options are used to configure runtime behaviors of `tm_devices`.
 
@@ -359,7 +264,6 @@
   log_uncaught_exceptions: true
 ```
 
-<<<<<<< HEAD
 #### General Configuration Options Definitions
 
 ##### `verbose_mode`
@@ -388,6 +292,13 @@
 - This config option will make the Device Manager run a cleanup on teardown,
     so devices will get reset on close.
 
+##### `disable_command_verification`
+
+- This config option will disable command verification for all devices.
+    - By default, command verification is enabled for all devices. Disabling the command verification
+        (after verifying the script is working as intended) can have the effect of speeding up
+        automation scripts by no longer checking each command after it is sent via the `.set_and_check()` method.
+
 ##### `retry_visa_connection`
 
 - This config option will enable a second attempt when creating VISA connections,
@@ -445,69 +356,6 @@
     default value of this config option is true. Setting the `log_file_level` parameter
     to "NONE" will disable this feature regardless of the value of `log_uncaught_exceptions`. See the
     [`configure_logging()`][tm_devices.helpers.logging.configure_logging] function for more information.
-=======
-These are all `false` by default if not defined, set to `true` to modify the
-runtime behavior configuration.
-
-- `verbose_mode`
-    - This config option will turn on more printouts to stdout.
-- `verbose_visa`
-    - This config option will turn on extremely verbose VISA logging to stdout.
-- `standalone`
-    - This config option specifies to use the PyVISA-py VISA backend, which
-        does not require any actual visa.dll to exist on the system to work.
-    - By default, the Device Manager will default to using whatever visa.dll it
-        can find on the system.
-- `setup_cleanup`
-    - This config option will make the Device Manager run a cleanup on setup, so
-        devices will get reset on connection.
-- `teardown_cleanup`
-    - This config option will make the Device Manager run a cleanup on teardown,
-        so devices will get reset on close.
-- `disable_command_verification`
-    - This config option will disable command verification for all devices.
-        - By default, command verification is enabled for all devices. Disabling the command verification
-            (after verifying the script is working as intended) can have the effect of speeding up
-            automation scripts by no longer checking each command after it is sent via the `.set_and_check()` method.
-- `retry_visa_connection`
-    - This config option will enable a second attempt when creating VISA connections,
-        the second attempt is made after waiting, to allow the device time to become available.
-- `default_visa_timeout`
-    - This config option is used to set the default VISA timeout value in milliseconds.
-        The default value of this config option is 5000 ms.
-- `check_for_updates`
-    - This config option will enable a check for any available updates on pypi.org for the
-        package when the `DeviceManager` is instantiated.
-- `log_console_level`
-    - This config option is used to set the log level for the console output.
-        The default value of this config option is "INFO". See the
-        [`configure_logging()`][tm_devices.helpers.logging.configure_logging] function for more information.
-- `log_file_level`
-    - This config option is used to set the log level for the file output.
-        The default value of this config option is "DEBUG". See the
-        [`configure_logging()`][tm_devices.helpers.logging.configure_logging] function for more information.
-- `log_file_directory`
-    - This config option is used to set the directory where the log files will be saved.
-        The default value of this config option is "./logs". See the
-        [`configure_logging()`][tm_devices.helpers.logging.configure_logging] function for more information.
-- `log_file_name`
-    - This config option is used to set the name of the log file.
-        The default value of this config option is a timestamped filename with the .log extension. See the
-        [`configure_logging()`][tm_devices.helpers.logging.configure_logging] function for more information.
-- `log_colored_output`
-    - This config option is used to enable or disable colored output in the console.
-        The default value of this config option is false. See the
-        [`configure_logging()`][tm_devices.helpers.logging.configure_logging] function for more information.
-- `log_pyvisa_messages`
-    - This config option is used to enable or disable logging of PyVISA messages within the
-        configured log file. The default value of this config option is false. See the
-        [`configure_logging()`][tm_devices.helpers.logging.configure_logging] function for more information.
-- `log_uncaught_exceptions`
-    - This config option is used to enable or disable logging uncaught exceptions in the log file. The
-        default value of this config option is true. Setting the `log_file_level` parameter
-        to "NONE" will disable this feature regardless of the value of `log_uncaught_exceptions`. See the
-        [`configure_logging()`][tm_devices.helpers.logging.configure_logging] function for more information.
->>>>>>> 89e6cd9f
 
 ### Sample Config File
 
