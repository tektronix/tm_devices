"""Test the PSUs."""

<<<<<<< HEAD
=======
from typing import TYPE_CHECKING

>>>>>>> 47e563f5
from packaging.version import Version

from tm_devices import DeviceManager

if TYPE_CHECKING:
    from tm_devices.drivers import PSU2230


def test_psu(device_manager: DeviceManager) -> None:
    """Test the PSU driver.

    Args:
        device_manager: The DeviceManager object.
    """
    psu: PSU2230 = device_manager.add_psu("psu-hostname", alias="psu-device")
    assert id(device_manager.get_psu(number_or_alias="psu-device")) == id(psu)
    assert id(device_manager.get_psu(number_or_alias=psu.device_number)) == id(psu)

    assert psu.manufacturer == "Keithley instruments"
    assert psu.model == "2230G-30-6"
    assert psu.serial == "0123456789AF"
    assert psu.sw_version == Version("1.04")
    assert psu.fpga_version == Version("1.06")
    assert psu.total_channels == 3

    assert psu.expect_esr(0)[0]
    assert psu.get_eventlog_status() == (True, '0,"No error"')

    assert psu.all_channel_names_list == ("SOURCE1", "SOURCE2", "SOURCE3")<|MERGE_RESOLUTION|>--- conflicted
+++ resolved
@@ -1,10 +1,7 @@
 """Test the PSUs."""
 
-<<<<<<< HEAD
-=======
 from typing import TYPE_CHECKING
 
->>>>>>> 47e563f5
 from packaging.version import Version
 
 from tm_devices import DeviceManager
